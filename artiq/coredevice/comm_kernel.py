import struct
import logging
import traceback
import numpy
import socket
<<<<<<< HEAD
import re
import linecache
import os
=======
import builtins
>>>>>>> 9aaec5db
from enum import Enum
from fractions import Fraction
from collections import namedtuple

from artiq.coredevice import exceptions
from artiq import __version__ as software_version
from artiq import __artiq_dir__ as artiq_dir

from sipyco.keepalive import create_connection

logger = logging.getLogger(__name__)


class Request(Enum):
    SystemInfo = 3

    LoadKernel = 5
    RunKernel = 6

    RPCReply = 7
    RPCException = 8

    SubkernelUpload = 9


class Reply(Enum):
    SystemInfo = 2

    LoadCompleted = 5
    LoadFailed = 6

    KernelFinished = 7
    KernelStartupFailed = 8
    KernelException = 9

    RPCRequest = 10

    ClockFailure = 15


class UnsupportedDevice(Exception):
    pass


class LoadError(Exception):
    pass


class RPCReturnValueError(ValueError):
    pass


RPCKeyword = namedtuple('RPCKeyword', ['name', 'value'])


def _receive_fraction(kernel, embedding_map):
    numerator = kernel._read_int64()
    denominator = kernel._read_int64()
    return Fraction(numerator, denominator)


def _receive_list(kernel, embedding_map):
    length = kernel._read_int32()
    tag = chr(kernel._read_int8())
    if tag == "b":
        buffer = kernel._read(length)
        return list(struct.unpack(kernel.endian + "%s?" % length, buffer))
    elif tag == "i":
        buffer = kernel._read(4 * length)
        return list(struct.unpack(kernel.endian + "%sl" % length, buffer))
    elif tag == "I":
        buffer = kernel._read(8 * length)
        return list(numpy.ndarray((length, ), kernel.endian + 'i8', buffer))
    elif tag == "f":
        buffer = kernel._read(8 * length)
        return list(struct.unpack(kernel.endian + "%sd" % length, buffer))
    else:
        fn = receivers[tag]
        elems = []
        for _ in range(length):
            # discard tag, as our device would still send the tag for each
            # non-primitive elements.
            kernel._read_int8()
            item = fn(kernel, embedding_map)
            elems.append(item)
        return elems


def _receive_array(kernel, embedding_map):
    num_dims = kernel._read_int8()
    shape = tuple(kernel._read_int32() for _ in range(num_dims))
    tag = chr(kernel._read_int8())
    fn = receivers[tag]
    length = numpy.prod(shape)
    if tag == "b":
        buffer = kernel._read(length)
        elems = numpy.ndarray((length, ), '?', buffer)
    elif tag == "i":
        buffer = kernel._read(4 * length)
        elems = numpy.ndarray((length, ), kernel.endian + 'i4', buffer)
    elif tag == "I":
        buffer = kernel._read(8 * length)
        elems = numpy.ndarray((length, ), kernel.endian + 'i8', buffer)
    elif tag == "f":
        buffer = kernel._read(8 * length)
        elems = numpy.ndarray((length, ), kernel.endian + 'd', buffer)
    else:
        fn = receivers[tag]
        elems = []
        for _ in range(numpy.prod(shape)):
            # discard the tag
            kernel._read_int8()
            item = fn(kernel, embedding_map)
            elems.append(item)
        elems = numpy.array(elems)
    return elems.reshape(shape)


def _receive_range(kernel, embedding_map):
    start = kernel._receive_rpc_value(embedding_map)
    stop = kernel._receive_rpc_value(embedding_map)
    step = kernel._receive_rpc_value(embedding_map)
    return range(start, stop, step)


def _receive_keyword(kernel, embedding_map):
    name = kernel._read_string()
    value = kernel._receive_rpc_value(embedding_map)
    return RPCKeyword(name, value)


receivers = {
    "\x00": lambda kernel, embedding_map: kernel._rpc_sentinel,
    "t": lambda kernel, embedding_map:
    tuple(kernel._receive_rpc_value(embedding_map)
          for _ in range(kernel._read_int8())),
    "n": lambda kernel, embedding_map: None,
    "b": lambda kernel, embedding_map: bool(kernel._read_int8()),
    "i": lambda kernel, embedding_map: numpy.int32(kernel._read_int32()),
    "I": lambda kernel, embedding_map: numpy.int64(kernel._read_int64()),
    "f": lambda kernel, embedding_map: kernel._read_float64(),
    "s": lambda kernel, embedding_map: kernel._read_string(),
    "B": lambda kernel, embedding_map: kernel._read_bytes(),
    "A": lambda kernel, embedding_map: kernel._read_bytes(),
    "O": lambda kernel, embedding_map:
    embedding_map.retrieve_object(kernel._read_int32()),
    "F": _receive_fraction,
    "l": _receive_list,
    "a": _receive_array,
    "r": _receive_range,
    "k": _receive_keyword
}


class CommKernelDummy:
    def __init__(self):
        pass

    def load(self, kernel_library):
        pass

    def run(self):
        pass

    def serve(self, embedding_map, symbolizer):
        pass

    def check_system_info(self):
        pass


class SourceLoader:
    def __init__(self, runtime_root):
        self.runtime_root = runtime_root

    def get_source(self, filename):
        with open(os.path.join(self.runtime_root, filename)) as f:
            return f.read()

source_loader = SourceLoader(os.path.join(artiq_dir, "soc", "runtime"))


class CoreException:
    """Information about an exception raised or passed through the core device."""
    def __init__(self, exceptions, exception_info, traceback, stack_pointers):
        self.exceptions = exceptions
        self.exception_info = exception_info
        self.traceback = list(traceback)
        self.stack_pointers = stack_pointers

        first_exception = exceptions[0]
        name = first_exception[0]
        if ':' in name:
            exn_id, self.name = name.split(':', 2)
            self.id = int(exn_id)
        else:
            self.id, self.name = 0, name
        self.message = first_exception[1]
        self.params = first_exception[2]

    def append_backtrace(self, record, inlined=False):
        filename, line, column, function, address = record
        stub_globals = {"__name__": filename, "__loader__": source_loader}
        source_line = linecache.getline(filename, line, stub_globals)
        indentation = re.search(r"^\s*", source_line).end()

        if address is None:
            formatted_address = ""
        elif inlined:
            formatted_address = " (inlined)"
        else:
            formatted_address = " (RA=+0x{:x})".format(address)

        filename = filename.replace(artiq_dir, "<artiq>")
        lines = []
        if column == -1:
            lines.append("    {}".format(source_line.strip() if source_line else "<unknown>"))
            lines.append("  File \"{file}\", line {line}, in {function}{address}".
                         format(file=filename, line=line, function=function,
                                address=formatted_address))
        else:
            lines.append("    {}^".format(" " * (column - indentation)))
            lines.append("    {}".format(source_line.strip() if source_line else "<unknown>"))
            lines.append("  File \"{file}\", line {line}, column {column},"
                         " in {function}{address}".
                         format(file=filename, line=line, column=column + 1,
                                function=function, address=formatted_address))
        return lines

    def single_traceback(self, exception_index):
        # note that we insert in reversed order
        lines = []
        last_sp = 0
        start_backtrace_index = self.exception_info[exception_index][1]
        zipped = list(zip(self.traceback[start_backtrace_index:],
                          self.stack_pointers[start_backtrace_index:]))
        exception = self.exceptions[exception_index]
        name = exception[0]
        message = exception[1]
        params = exception[2]
        if ':' in name:
            exn_id, name = name.split(':', 2)
            exn_id = int(exn_id)
        else:
            exn_id = 0
        lines.append("{}({}): {}".format(name, exn_id, message.format(*params)))
        zipped.append(((exception[3], exception[4], exception[5], exception[6],
                       None, []), None))

        for ((filename, line, column, function, address, inlined), sp) in zipped:
            # backtrace of nested exceptions may be discontinuous
            # but the stack pointer must increase monotonically
            if sp is not None and sp <= last_sp:
                continue
            last_sp = sp

            for record in reversed(inlined):
                lines += self.append_backtrace(record, True)
            lines += self.append_backtrace((filename, line, column, function,
                                            address))

        lines.append("Traceback (most recent call first):")

        return "\n".join(reversed(lines))

    def __str__(self):
        tracebacks = [self.single_traceback(i) for i in range(len(self.exceptions))]
        traceback_str = ('\n\nDuring handling of the above exception, ' +
                        'another exception occurred:\n\n').join(tracebacks)
        return 'Core Device Traceback:\n' +\
                traceback_str +\
                '\n\nEnd of Core Device Traceback\n'


def incompatible_versions(v1, v2):
    if v1.endswith(".beta") or v2.endswith(".beta"):
        # Beta branches may introduce breaking changes. Check version strictly.
        return v1 != v2
    else:
        # On stable branches, runtime/software protocol backward compatibility is kept.
        # Runtime and software with the same major version number are compatible.
        return v1.split(".", maxsplit=1)[0] != v2.split(".", maxsplit=1)[0]


class CommKernel:
    warned_of_mismatch = False

    def __init__(self, host, port=1381):
        self._read_type = None
        self.host = host
        self.port = port
        self.read_buffer = bytearray()
        self.write_buffer = bytearray()


    def open(self):
        if hasattr(self, "socket"):
            return
        self.socket = create_connection(self.host, self.port)
        self.socket.sendall(b"ARTIQ coredev\n")
        endian = self._read(1)
        if endian == b"e":
            self.endian = "<"
        elif endian == b"E":
            self.endian = ">"
        else:
            raise IOError("Incorrect reply from device: expected e/E.")
        self.unpack_int32 = struct.Struct(self.endian + "l").unpack
        self.unpack_int64 = struct.Struct(self.endian + "q").unpack
        self.unpack_float64 = struct.Struct(self.endian + "d").unpack

        self.pack_header = struct.Struct(self.endian + "lB").pack
        self.pack_int8 = struct.Struct(self.endian + "B").pack
        self.pack_int32 = struct.Struct(self.endian + "l").pack
        self.pack_int64 = struct.Struct(self.endian + "q").pack
        self.pack_float64 = struct.Struct(self.endian + "d").pack

    def close(self):
        if not hasattr(self, "socket"):
            return
        self.socket.close()
        del self.socket
        logger.debug("disconnected")

    #
    # Reader interface
    #

    def _read(self, length):
        # cache the reads to avoid frequent call to recv
        while len(self.read_buffer) < length:
            # the number is just the maximum amount
            # when there is not much data, it would return earlier
            diff = length - len(self.read_buffer)
            flag = 0
            if diff > 8192:
                flag |= socket.MSG_WAITALL
            new_buffer = self.socket.recv(8192, flag)
            if not new_buffer:
                raise ConnectionResetError("Core device connection closed unexpectedly")
            self.read_buffer += new_buffer
        result = self.read_buffer[:length]
        self.read_buffer = self.read_buffer[length:]
        return result

    def _read_header(self):
        self.open()

        # Wait for a synchronization sequence, 5a 5a 5a 5a.
        sync_count = 0
        while sync_count < 4:
            sync_byte = self._read(1)[0]
            if sync_byte == 0x5a:
                sync_count += 1
            else:
                sync_count = 0

        # Read message header.
        raw_type = self._read(1)[0]
        self._read_type = Reply(raw_type)

        logger.debug("receiving message: type=%r",
                     self._read_type)

    def _read_expect(self, ty):
        if self._read_type != ty:
            raise IOError("Incorrect reply from device: {} (expected {})".
                          format(self._read_type, ty))

    def _read_empty(self, ty):
        self._read_header()
        self._read_expect(ty)

    def _read_int8(self):
        return self._read(1)[0]

    def _read_int32(self):
        (value, ) = self.unpack_int32(self._read(4))
        return value

    def _read_int64(self):
        (value, ) = self.unpack_int64(self._read(8))
        return value

    def _read_float64(self):
        (value, ) = self.unpack_float64(self._read(8))
        return value

    def _read_bool(self):
        return True if self._read_int8() else False

    def _read_bytes(self):
        return self._read(self._read_int32())

    def _read_string(self):
        return self._read_bytes().decode("utf-8")

    #
    # Writer interface
    #

    def _write(self, data):
        self.write_buffer += data
        # if the buffer is already pretty large, send it
        # the block size is arbitrary, tuning it may improve performance
        if len(self.write_buffer) > 4096:
            self._flush()

    def _flush(self):
        self.socket.sendall(self.write_buffer)
        self.write_buffer.clear()

    def _write_header(self, ty):
        self.open()

        logger.debug("sending message: type=%r", ty)

        # Write synchronization sequence and header.
        self._write(self.pack_header(0x5a5a5a5a, ty.value))

    def _write_empty(self, ty):
        self._write_header(ty)

    def _write_chunk(self, chunk):
        self._write(chunk)

    def _write_int8(self, value):
        self._write(self.pack_int8(value))

    def _write_int32(self, value):
        self._write(self.pack_int32(value))

    def _write_int64(self, value):
        self._write(self.pack_int64(value))

    def _write_float64(self, value):
        self._write(self.pack_float64(value))

    def _write_bool(self, value):
        self._write(b'\x01' if value else b'\x00')

    def _write_bytes(self, value):
        self._write_int32(len(value))
        self._write(value)

    def _write_string(self, value):
        self._write_bytes(value.encode("utf-8"))

    #
    # Exported APIs
    #

    def check_system_info(self):
        self._write_empty(Request.SystemInfo)
        self._flush()

        self._read_header()
        self._read_expect(Reply.SystemInfo)
        runtime_id = self._read(4)
        if runtime_id == b"AROR":
            gateware_version = self._read_string().split(";")[0]
            if not self.warned_of_mismatch and incompatible_versions(gateware_version, software_version):
                logger.warning("Mismatch between gateware (%s) "
                               "and software (%s) versions",
                               gateware_version, software_version)
                CommKernel.warned_of_mismatch = True

            finished_cleanly = self._read_bool()
            if not finished_cleanly:
                logger.warning("Previous kernel did not cleanly finish")
        elif runtime_id == b"ARZQ":
            pass
        else:
            raise UnsupportedDevice("Unsupported runtime ID: {}"
                                    .format(runtime_id))

    def load(self, kernel_library):
        self._write_header(Request.LoadKernel)
        self._write_bytes(kernel_library)
        self._flush()

        self._read_header()
        if self._read_type == Reply.LoadFailed:
            raise LoadError(self._read_string())
        else:
            self._read_expect(Reply.LoadCompleted)

    def upload_subkernel(self, kernel_library, id, destination):
        self._write_header(Request.SubkernelUpload)
        self._write_int32(id)
        self._write_int8(destination)
        self._write_bytes(kernel_library)
        self._flush()

        self._read_header()
        if self._read_type == Reply.LoadFailed:
            raise LoadError(self._read_string())
        else:
            self._read_expect(Reply.LoadCompleted)

    def run(self):
        self._write_empty(Request.RunKernel)
        self._flush()
        logger.debug("running kernel")

    _rpc_sentinel = object()

    # See rpc_proto.rs and compiler/ir.py:rpc_tag.
    def _receive_rpc_value(self, embedding_map):
        tag = chr(self._read_int8())
        if tag in receivers:
            return receivers.get(tag)(self, embedding_map)
        else:
            raise IOError("Unknown RPC value tag: {}".format(repr(tag)))

    def _receive_rpc_args(self, embedding_map):
        args, kwargs = [], {}
        while True:
            value = self._receive_rpc_value(embedding_map)
            if value is self._rpc_sentinel:
                return args, kwargs
            elif isinstance(value, RPCKeyword):
                kwargs[value.name] = value.value
            else:
                args.append(value)

    def _skip_rpc_value(self, tags):
        tag = chr(tags.pop(0))
        if tag == "t":
            length = tags.pop(0)
            for _ in range(length):
                self._skip_rpc_value(tags)
        elif tag == "l":
            self._skip_rpc_value(tags)
        elif tag == "r":
            self._skip_rpc_value(tags)
        elif tag == "a":
            _ndims = tags.pop(0)
            self._skip_rpc_value(tags)
        else:
            pass

    def _send_rpc_value(self, tags, value, root, function):
        def check(cond, expected):
            if not cond:
                raise RPCReturnValueError(
                    "type mismatch: cannot serialize {value} as {type}"
                    " ({function} has returned {root})".format(
                        value=repr(value), type=expected(),
                        function=function, root=root))

        tag = chr(tags.pop(0))
        if tag == "t":
            length = tags.pop(0)
            check(isinstance(value, tuple) and length == len(value),
                  lambda: "tuple of {}".format(length))
            for elt in value:
                self._send_rpc_value(tags, elt, root, function)
        elif tag == "n":
            check(value is None,
                  lambda: "None")
        elif tag == "b":
            check(isinstance(value, bool),
                  lambda: "bool")
            self._write_bool(value)
        elif tag == "i":
            check(isinstance(value, (int, numpy.int32)) and
                  (-2**31 <= value <= 2**31-1),
                  lambda: "32-bit int")
            self._write_int32(value)
        elif tag == "I":
            check(isinstance(value, (int, numpy.int32, numpy.int64)) and
                  (-2**63 <= value <= 2**63-1),
                  lambda: "64-bit int")
            self._write_int64(value)
        elif tag == "f":
            check(isinstance(value, float),
                  lambda: "float")
            self._write_float64(value)
        elif tag == "F":
            check(isinstance(value, Fraction) and
                  (-2**63 <= value.numerator <= 2**63-1) and
                  (-2**63 <= value.denominator <= 2**63-1),
                  lambda: "64-bit Fraction")
            self._write_int64(value.numerator)
            self._write_int64(value.denominator)
        elif tag == "s":
            check(isinstance(value, str) and "\x00" not in value,
                  lambda: "str")
            self._write_string(value)
        elif tag == "B":
            check(isinstance(value, bytes),
                  lambda: "bytes")
            self._write_bytes(value)
        elif tag == "A":
            check(isinstance(value, bytearray),
                  lambda: "bytearray")
            self._write_bytes(value)
        elif tag == "l":
            check(isinstance(value, list),
                  lambda: "list")
            self._write_int32(len(value))
            tag_element = chr(tags[0])
            if tag_element == "b":
                self._write(bytes(value))
            elif tag_element == "i":
                try:
                    self._write(struct.pack(self.endian + "%sl" % len(value), *value))
                except struct.error:
                    raise RPCReturnValueError(
                        "type mismatch: cannot serialize {value} as {type}".format(
                            value=repr(value), type="32-bit integer list"))
            elif tag_element == "I":
                try:
                    self._write(struct.pack(self.endian + "%sq" % len(value), *value))
                except struct.error:
                    raise RPCReturnValueError(
                        "type mismatch: cannot serialize {value} as {type}".format(
                            value=repr(value), type="64-bit integer list"))
            elif tag_element == "f":
                self._write(struct.pack(self.endian + "%sd" %
                                        len(value), *value))
            else:
                for elt in value:
                    tags_copy = bytearray(tags)
                    self._send_rpc_value(tags_copy, elt, root, function)
            self._skip_rpc_value(tags)
        elif tag == "a":
            check(isinstance(value, numpy.ndarray),
                  lambda: "numpy.ndarray")
            num_dims = tags.pop(0)
            check(num_dims == len(value.shape),
                  lambda: "{}-dimensional numpy.ndarray".format(num_dims))
            for s in value.shape:
                self._write_int32(s)
            tag_element = chr(tags[0])
            if tag_element == "b":
                self._write(value.reshape((-1,), order="C").tobytes())
            elif tag_element == "i":
                array = value.reshape(
                    (-1,), order="C").astype(self.endian + 'i4')
                self._write(array.tobytes())
            elif tag_element == "I":
                array = value.reshape(
                    (-1,), order="C").astype(self.endian + 'i8')
                self._write(array.tobytes())
            elif tag_element == "f":
                array = value.reshape(
                    (-1,), order="C").astype(self.endian + 'd')
                self._write(array.tobytes())
            else:
                for elt in value.reshape((-1,), order="C"):
                    tags_copy = bytearray(tags)
                    self._send_rpc_value(tags_copy, elt, root, function)
            self._skip_rpc_value(tags)
        elif tag == "r":
            check(isinstance(value, range),
                  lambda: "range")
            tags_copy = bytearray(tags)
            self._send_rpc_value(tags_copy, value.start, root, function)
            tags_copy = bytearray(tags)
            self._send_rpc_value(tags_copy, value.stop, root, function)
            tags_copy = bytearray(tags)
            self._send_rpc_value(tags_copy, value.step, root, function)
            tags = tags_copy
        else:
            raise IOError("Unknown RPC value tag: {}".format(repr(tag)))

    def _truncate_message(self, msg, limit=4096):
        if len(msg) > limit:
            return msg[0:limit] + "... (truncated)"
        else:
            return msg

    def _serve_rpc(self, embedding_map):
        is_async = self._read_bool()
        service_id = self._read_int32()
        args, kwargs = self._receive_rpc_args(embedding_map)
        return_tags = self._read_bytes()

        if service_id == 0:
            def service(*values):
                counter = 0
                for obj in embedding_map.attributes_writeback:
                    old_val = obj["obj"]
                    if "fields" in obj:
                        for name in obj["fields"]:
                            setattr(old_val, name, values[counter])
                            counter += 1
                    else:
                        old_val[:] = values[counter]
                        counter += 1
        else:
            service = embedding_map.retrieve_function(service_id)
        logger.debug("rpc service: [%d]%r%s %r %r -> %s", service_id, service,
                     (" (async)" if is_async else ""), args, kwargs, return_tags)

        if is_async:
            service(*args, **kwargs)
            return

        try:
            result = service(*args, **kwargs)
        except RPCReturnValueError as exn:
            raise
        except Exception as exn:
            logger.debug("rpc service: %d %r %r ! %r",
                         service_id, args, kwargs, exn)

            self._write_header(Request.RPCException)

            # Note: instead of sending strings, we send object ID
            # This is to avoid the need of allocatio on the device side
            # This is a special case: this only applies to exceptions
            if hasattr(exn, "artiq_core_exception"):
                exn = exn.artiq_core_exception
                self._write_int32(embedding_map.store_str(exn.name))
                self._write_int32(embedding_map.store_str(self._truncate_message(exn.message)))
                for index in range(3):
                    self._write_int64(exn.param[index])

                filename, line, column, function = exn.traceback[-1]
                self._write_int32(embedding_map.store_str(filename))
                self._write_int32(line)
                self._write_int32(column)
                self._write_int32(embedding_map.store_str(function))
            else:
                exn_type = type(exn)
                if exn_type in builtins.__dict__.values():
                    name = "0:{}".format(exn_type.__qualname__)
                elif hasattr(exn, "artiq_builtin"):
                    name = "0:{}.{}".format(exn_type.__module__, exn_type.__qualname__)
                else:
                    exn_id = embedding_map.store_object(exn_type)
                    name = "{}:{}.{}".format(exn_id,
                                             exn_type.__module__,
                                             exn_type.__qualname__)
                self._write_int32(embedding_map.store_str(name))
                self._write_int32(embedding_map.store_str(self._truncate_message(str(exn))))
                for index in range(3):
                    self._write_int64(0)

                tb = traceback.extract_tb(exn.__traceback__, 2)
                if len(tb) == 2:
                    (_, (filename, line, function, _), ) = tb
                elif len(tb) == 1:
                    ((filename, line, function, _), ) = tb
                else:
                    assert False
                self._write_int32(embedding_map.store_str(filename))
                self._write_int32(line)
                self._write_int32(-1)  # column not known
                self._write_int32(embedding_map.store_str(function))
            self._flush()
        else:
            logger.debug("rpc service: %d %r %r = %r",
                         service_id, args, kwargs, result)
            self._write_header(Request.RPCReply)
            self._write_bytes(return_tags)
            self._send_rpc_value(bytearray(return_tags),
                                 result, result, service)
            self._flush()

    def _serve_exception(self, embedding_map, symbolizer):
        exception_count = self._read_int32()
        nested_exceptions = []

        def read_exception_string():
            # note: if length == -1, the following int32 is the object key
            length = self._read_int32()
            if length == -1:
                return embedding_map.retrieve_str(self._read_int32())
            else:
                return self._read(length).decode("utf-8")

        for _ in range(exception_count):
            name = embedding_map.retrieve_str(self._read_int32())
            message = read_exception_string()
            params = [self._read_int64() for _ in range(3)]

            filename = read_exception_string()
            line = self._read_int32()
            column = self._read_int32()
            function = read_exception_string()
            nested_exceptions.append([name, message, params,
                                      filename, line, column, function])

        exception_info = []
        for _ in range(exception_count):
            sp = self._read_int32()
            initial_backtrace = self._read_int32()
            current_backtrace = self._read_int32()
            exception_info.append((sp, initial_backtrace, current_backtrace))

        backtrace = []
        stack_pointers = []
        for _ in range(self._read_int32()):
            backtrace.append(self._read_int32())
            stack_pointers.append(self._read_int32())

        self._process_async_error()

        traceback = list(symbolizer(backtrace))
        core_exn = CoreException(nested_exceptions, exception_info,
                                            traceback, stack_pointers)

        if core_exn.id == 0:
            python_exn_type = getattr(exceptions, core_exn.name.split('.')[-1])
        else:
            python_exn_type = embedding_map.retrieve_object(core_exn.id)

        try:
            python_exn = python_exn_type(
                nested_exceptions[-1][1].format(*nested_exceptions[0][2]))
        except Exception as ex:
            python_exn = RuntimeError(
                f"Exception type={python_exn_type}, which couldn't be "
                f"reconstructed ({ex})"
            )
        python_exn.artiq_core_exception = core_exn
        raise python_exn

    def _process_async_error(self):
        errors = self._read_int8()
        if errors > 0:
            map_name = lambda y, z: [f"{y}(s)"] if z else []
            errors = map_name("collision",      errors & 2 ** 0) + \
                     map_name("busy error",     errors & 2 ** 1) + \
                     map_name("sequence error", errors & 2 ** 2)
            logger.warning(f"{(', '.join(errors[:-1]) + ' and ') if len(errors) > 1 else ''}{errors[-1]} "
                           f"reported during kernel execution")

    def serve(self, embedding_map, symbolizer):
        while True:
            self._read_header()
            if self._read_type == Reply.RPCRequest:
                self._serve_rpc(embedding_map)
            elif self._read_type == Reply.KernelException:
                self._serve_exception(embedding_map, symbolizer)
            elif self._read_type == Reply.ClockFailure:
                raise exceptions.ClockFailure
            else:
                self._read_expect(Reply.KernelFinished)
                self._process_async_error()
                return<|MERGE_RESOLUTION|>--- conflicted
+++ resolved
@@ -3,13 +3,10 @@
 import traceback
 import numpy
 import socket
-<<<<<<< HEAD
 import re
 import linecache
 import os
-=======
 import builtins
->>>>>>> 9aaec5db
 from enum import Enum
 from fractions import Fraction
 from collections import namedtuple
