<<<<<<< HEAD
from numpy import int32, int64

from artiq.language.core import nac3, Kernel, KernelInvariant, kernel, portable, Option, none
=======
from artiq.language.core import *
from artiq.language.types import *
>>>>>>> 0131a8be
from artiq.coredevice.rtio import rtio_output, rtio_input_data
from artiq.coredevice.core import Core
from artiq.coredevice.spi2 import *
from artiq.language.units import us


@portable
def shuttler_volt_to_mu(volt: float) -> int32:
    """Return the equivalent DAC code. Valid input range is from -10 to
    10 - LSB.
    """
    return round(float(1 << 16) * (volt / 20.0)) & 0xffff


@nac3
class Config:
    """Shuttler configuration registers interface.

    The configuration registers control waveform phase auto-clear, and pre-DAC
    gain & offset values for calibration with ADC on the Shuttler AFE card.

    To find the calibrated DAC code, the Shuttler Core first multiplies the
    output data with pre-DAC gain, then adds the offset.

    .. note::
        The DAC code is capped at 0x7fff and 0x8000.

    :param channel: RTIO channel number of this interface.
    :param core_device: Core device name.
    """
    core: KernelInvariant[Core]
    channel: KernelInvariant[int32]
    target_base: KernelInvariant[int32]
    target_read: KernelInvariant[int32]
    target_gain: KernelInvariant[int32]
    target_offset: KernelInvariant[int32]
    target_clr: KernelInvariant[int32]

    def __init__(self, dmgr, channel, core_device="core"):
        self.core = dmgr.get(core_device)
        self.channel = channel
        self.target_base   = channel << 8
        self.target_read   = 1 << 6
        self.target_gain   = 0 * (1 << 4)
        self.target_offset = 1 * (1 << 4)
        self.target_clr    = 1 * (1 << 5)

    @kernel
    def set_clr(self, clr: int32):
        """Set/Unset waveform phase clear bits.

        Each bit corresponds to a Shuttler waveform generator core. Setting a
        clear bit forces the Shuttler Core to clear the phase accumulator on
        waveform trigger (See :class:`Trigger` for the trigger method).
        Otherwise, the phase accumulator increments from its original value.

        :param clr: Waveform phase clear bits. The MSB corresponds to Channel
            15, LSB corresponds to Channel 0.
        """
        rtio_output(self.target_base | self.target_clr, clr)
    
    @kernel
    def set_gain(self, channel: int32, gain: int32):
        """Set the 16-bits pre-DAC gain register of a Shuttler Core channel.

        The `gain` parameter represents the decimal portion of the gain
        factor. The MSB represents 0.5 and the sign bit. Hence, the valid
        total gain value (1 +/- 0.gain) ranges from 0.5 to 1.5 - LSB.

        :param channel: Shuttler Core channel to be configured.
        :param gain: Shuttler Core channel gain.
        """
        rtio_output(self.target_base | self.target_gain | channel, gain)
    
    @kernel
    def get_gain(self, channel: int32) -> int32:
        """Return the pre-DAC gain value of a Shuttler Core channel.

        :param channel: The Shuttler Core channel.
        :return: Pre-DAC gain value. See :meth:`set_gain`.
        """
        rtio_output(self.target_base | self.target_gain |
            self.target_read | channel, 0)
        return rtio_input_data(self.channel)
    
    @kernel
    def set_offset(self, channel: int32, offset: int32):
        """Set the 16-bits pre-DAC offset register of a Shuttler Core channel.

        .. seealso::
            :meth:`shuttler_volt_to_mu`

        :param channel: Shuttler Core channel to be configured.
        :param offset: Shuttler Core channel offset.
        """
        rtio_output(self.target_base | self.target_offset | channel, offset)

    @kernel
    def get_offset(self, channel: int32) -> int32:
        """Return the pre-DAC offset value of a Shuttler Core channel.

        :param channel: The Shuttler Core channel.
        :return: Pre-DAC offset value. See :meth:`set_offset`.
        """
        rtio_output(self.target_base | self.target_offset |
            self.target_read | channel, 0)
        return rtio_input_data(self.channel)


<<<<<<< HEAD
@nac3
class Volt:
=======
class DCBias:
>>>>>>> 0131a8be
    """Shuttler Core cubic DC-bias spline.

    A Shuttler channel can generate a waveform `w(t)` that is the sum of a
    cubic spline `a(t)` and a sinusoid modulated in amplitude by a cubic
    spline `b(t)` and in phase/frequency by a quadratic spline `c(t)`, where

    .. math::
        w(t) = a(t) + b(t) * cos(c(t))
    
    And `t` corresponds to time in seconds.
    This class controls the cubic spline `a(t)`, in which

    .. math::
        a(t) = p_0 + p_1t + \\frac{p_2t^2}{2} + \\frac{p_3t^3}{6}
    
    And `a(t)` is in Volt.

    :param channel: RTIO channel number of this DC-bias spline interface.
    :param core_device: Core device name.
    """
    core: KernelInvariant[Core]
    channel: KernelInvariant[int32]
    target_o: KernelInvariant[int32]

    def __init__(self, dmgr, channel, core_device="core"):
        self.core = dmgr.get(core_device)
        self.channel = channel
        self.target_o = channel << 8

    @kernel
    def set_waveform(self, a0: int32, a1: int32, a2: int64, a3: int64):
        """Set the DC-bias spline waveform.

        Given `a(t)` as defined in :class:`DCBias`, the coefficients should be
        configured by the following formulae.

        .. math::
            T &= 8*10^{-9}

            a_0 &= p_0

            a_1 &= p_1T + \\frac{p_2T^2}{2} + \\frac{p_3T^3}{6}

            a_2 &= p_2T^2 + p_3T^3

            a_3 &= p_3T^3
        
        :math:`a_0`, :math:`a_1`, :math:`a_2` and :math:`a_3` are 16, 32, 48
        and 48 bits in width respectively. See :meth:`shuttler_volt_to_mu` for
        machine unit conversion.

        Note: The waveform is not updated to the Shuttler Core until
        triggered. See :class:`Trigger` for the update triggering mechanism.

        :param a0: The :math:`a_0` coefficient in machine unit.
        :param a1: The :math:`a_1` coefficient in machine unit.
        :param a2: The :math:`a_2` coefficient in machine unit.
        :param a3: The :math:`a_3` coefficient in machine unit.
        """
        coef_words = [
            a0,
            a1,
            a1 >> 16,
            int32(a2 & int64(0xFFFF)),
            int32((a2 >> int64(16)) & int64(0xFFFF)),
            int32((a2 >> int64(32)) & int64(0xFFFF)),
            int32(a3 & int64(0xFFFF)),
            int32((a3 >> int64(16)) & int64(0xFFFF)),
            int32((a3 >> int64(32)) & int64(0xFFFF)),
        ]

        for i in range(len(coef_words)):
            rtio_output(self.target_o | i, coef_words[i])
            delay_mu(int64(self.core.ref_multiplier))


<<<<<<< HEAD
@nac3
class Dds:
=======
class DDS:
>>>>>>> 0131a8be
    """Shuttler Core DDS spline.

    A Shuttler channel can generate a waveform `w(t)` that is the sum of a
    cubic spline `a(t)` and a sinusoid modulated in amplitude by a cubic
    spline `b(t)` and in phase/frequency by a quadratic spline `c(t)`, where

    .. math::
        w(t) = a(t) + b(t) * cos(c(t))
    
    And `t` corresponds to time in seconds.
    This class controls the cubic spline `b(t)` and quadratic spline `c(t)`,
    in which

    .. math::
        b(t) &= g * (q_0 + q_1t + \\frac{q_2t^2}{2} + \\frac{q_3t^3}{6})

        c(t) &= r_0 + r_1t + \\frac{r_2t^2}{2}
    
    And `b(t)` is in Volt, `c(t)` is in number of turns. Note that `b(t)`
    contributes to a constant gain of :math:`g=1.64676`.

    :param channel: RTIO channel number of this DC-bias spline interface.
    :param core_device: Core device name.
    """
    core: KernelInvariant[Core]
    channel: KernelInvariant[int32]
    target_o: KernelInvariant[int32]

    def __init__(self, dmgr, channel, core_device="core"):
        self.core = dmgr.get(core_device)
        self.channel = channel
        self.target_o = channel << 8

    @kernel
    def set_waveform(self, b0: int32, b1: int32, b2: int64, b3: int64,
            c0: int32, c1: int32, c2: int32):
        """Set the DDS spline waveform.

        Given `b(t)` and `c(t)` as defined in :class:`DDS`, the coefficients
        should be configured by the following formulae.

        .. math::
            T &= 8*10^{-9}

            b_0 &= q_0

            b_1 &= q_1T + \\frac{q_2T^2}{2} + \\frac{q_3T^3}{6}

            b_2 &= q_2T^2 + q_3T^3

            b_3 &= q_3T^3

            c_0 &= r_0

            c_1 &= r_1T + \\frac{r_2T^2}{2}

            c_2 &= r_2T^2
        
        :math:`b_0`, :math:`b_1`, :math:`b_2` and :math:`b_3` are 16, 32, 48
        and 48 bits in width respectively. See :meth:`shuttler_volt_to_mu` for
        machine unit conversion. :math:`c_0`, :math:`c_1` and :math:`c_2` are
        16, 32 and 32 bits in width respectively.

        Note: The waveform is not updated to the Shuttler Core until
        triggered. See :class:`Trigger` for the update triggering mechanism.

        :param b0: The :math:`b_0` coefficient in machine unit.
        :param b1: The :math:`b_1` coefficient in machine unit.
        :param b2: The :math:`b_2` coefficient in machine unit.
        :param b3: The :math:`b_3` coefficient in machine unit.
        :param c0: The :math:`c_0` coefficient in machine unit.
        :param c1: The :math:`c_1` coefficient in machine unit.
        :param c2: The :math:`c_2` coefficient in machine unit.
        """
        coef_words = [
            b0,
            b1,
            b1 >> 16,
            int32(b2 & int64(0xFFFF)),
            int32((b2 >> int64(16)) & int64(0xFFFF)),
            int32((b2 >> int64(32)) & int64(0xFFFF)),
            int32(b3 & int64(0xFFFF)),
            int32((b3 >> int64(16)) & int64(0xFFFF)),
            int32((b3 >> int64(32)) & int64(0xFFFF)),
            c0,
            c1,
            c1 >> 16,
            c2,
            c2 >> 16,
        ]

        for i in range(len(coef_words)):
            rtio_output(self.target_o | i, coef_words[i])
            delay_mu(int64(self.core.ref_multiplier))


@nac3
class Trigger:
    """Shuttler Core spline coefficients update trigger.

    :param channel: RTIO channel number of the trigger interface.
    :param core_device: Core device name.
    """
    core: KernelInvariant[Core]
    channel: KernelInvariant[int32]
    target_o: KernelInvariant[int32]

    def __init__(self, dmgr, channel, core_device="core"):
        self.core = dmgr.get(core_device)
        self.channel = channel
        self.target_o = channel << 8

    @kernel
    def trigger(self, trig_out: int32):
        """Triggers coefficient update of (a) Shuttler Core channel(s).

        Each bit corresponds to a Shuttler waveform generator core. Setting
        `trig_out` bits commits the pending coefficient update (from
        `set_waveform` in :class:`DCBias` and :class:`DDS`) to the Shuttler Core
        synchronously.

        :param trig_out: Coefficient update trigger bits. The MSB corresponds
            to Channel 15, LSB corresponds to Channel 0.
        """
        rtio_output(self.target_o, trig_out)


RELAY_SPI_CONFIG = (0*SPI_OFFLINE | 1*SPI_END |
                    0*SPI_INPUT | 0*SPI_CS_POLARITY |
                    0*SPI_CLK_POLARITY | 0*SPI_CLK_PHASE |
                    0*SPI_LSB_FIRST | 0*SPI_HALF_DUPLEX)

ADC_SPI_CONFIG = (0*SPI_OFFLINE | 0*SPI_END |
                  0*SPI_INPUT | 0*SPI_CS_POLARITY |
                  1*SPI_CLK_POLARITY | 1*SPI_CLK_PHASE |
                  0*SPI_LSB_FIRST | 0*SPI_HALF_DUPLEX)

# SPI clock write and read dividers
# CS should assert at least 9.5 ns after clk pulse
SPIT_RELAY_WR = 4
# 25 ns high/low pulse hold (limiting for write)
SPIT_ADC_WR = 4
SPIT_ADC_RD = 16

# SPI CS line
CS_RELAY = 1 << 0
CS_LED = 1 << 1
CS_ADC = 1 << 0

# Referenced AD4115 registers
_AD4115_REG_STATUS = 0x00
_AD4115_REG_ADCMODE = 0x01
_AD4115_REG_DATA = 0x04
_AD4115_REG_ID = 0x07
_AD4115_REG_CH0 = 0x10
_AD4115_REG_SETUPCON0 = 0x20


@nac3
class Relay:
    """Shuttler AFE relay switches.

    It controls the AFE relay switches and the LEDs. Switch on the relay to
    enable AFE output; And off to disable the output. The LEDs indicates the
    relay status.

    .. note::
        The relay does not disable ADC measurements. Voltage of any channels
        can still be read by the ADC even after switching off the relays.

    :param spi_device: SPI bus device name.
    :param core_device: Core device name.
    """
    core: KernelInvariant[Core]
    bus: KernelInvariant[SPIMaster]

    def __init__(self, dmgr, spi_device, core_device="core"):
        self.core = dmgr.get(core_device)
        self.bus = dmgr.get(spi_device)
    
    @kernel
    def init(self):
        """Initialize SPI device.

        Configures the SPI bus to 16-bits, write-only, simultaneous relay
        switches and LED control.
        """
        self.bus.set_config_mu(
            RELAY_SPI_CONFIG, 16, SPIT_RELAY_WR, CS_RELAY | CS_LED)

    @kernel
    def enable(self, en: int32):
        """Enable/Disable relay switches of corresponding channels.

        Each bit corresponds to the relay switch of a channel. Asserting a bit
        turns on the corresponding relay switch; Deasserting the same bit
        turns off the switch instead.

        :param en: Switch enable bits. The MSB corresponds to Channel 15, LSB
            corresponds to Channel 0.
        """
        self.bus.write(en << 16)


@nac3
class ADC:
    """Shuttler AFE ADC (AD4115) driver.

    :param spi_device: SPI bus device name.
    :param core_device: Core device name.
    """
    core: KernelInvariant[Core]
    bus: KernelInvariant[SPIMaster]

    def __init__(self, dmgr, spi_device, core_device="core"):
        self.core = dmgr.get(core_device)
        self.bus = dmgr.get(spi_device)

    @kernel
    def read_id(self) -> int32:
        """Read the product ID of the ADC.

        The expected return value is 0x38DX, the 4 LSbs are don't cares.

        :return: The read-back product ID.
        """
        return self.read16(_AD4115_REG_ID)

    @kernel
    def reset(self):
        """AD4115 reset procedure.

        This performs a write operation of 96 serial clock cycles with DIN
        held at high. It resets the entire device, including the register
        contents.

        .. note::
            The datasheet only requires 64 cycles, but reasserting `CS_n` right
            after the transfer appears to interrupt the start-up sequence.
        """
        self.bus.set_config_mu(ADC_SPI_CONFIG, 32, SPIT_ADC_WR, CS_ADC)
        self.bus.write(-1)
        self.bus.write(-1)
        self.bus.set_config_mu(
            ADC_SPI_CONFIG | SPI_END, 32, SPIT_ADC_WR, CS_ADC)
        self.bus.write(-1)

    @kernel
    def read8(self, addr: int32) -> int32:
        """Read from 8 bit register.

        :param addr: Register address.
        :return: Read-back register content.
        """
        self.bus.set_config_mu(
            ADC_SPI_CONFIG | SPI_END | SPI_INPUT,
            16, SPIT_ADC_RD, CS_ADC)
        self.bus.write((addr | 0x40) << 24)
        return self.bus.read() & 0xff

    @kernel
    def read16(self, addr: int32) -> int32:
        """Read from 16 bit register.

        :param addr: Register address.
        :return: Read-back register content.
        """
        self.bus.set_config_mu(
            ADC_SPI_CONFIG | SPI_END | SPI_INPUT,
            24, SPIT_ADC_RD, CS_ADC)
        self.bus.write((addr | 0x40) << 24)
        return self.bus.read() & 0xffff

    @kernel
    def read24(self, addr: int32) -> int32:
        """Read from 24 bit register.

        :param addr: Register address.
        :return: Read-back register content.
        """
        self.bus.set_config_mu(
            ADC_SPI_CONFIG | SPI_END | SPI_INPUT,
            32, SPIT_ADC_RD, CS_ADC)
        self.bus.write((addr | 0x40) << 24)
        return self.bus.read() & 0xffffff

    @kernel
    def write8(self, addr: int32, data: int32):
        """Write to 8 bit register.

        :param addr: Register address.
        :param data: Data to be written.
        """
        self.bus.set_config_mu(
            ADC_SPI_CONFIG | SPI_END, 16, SPIT_ADC_WR, CS_ADC)
        self.bus.write(addr << 24 | (data & 0xff) << 16)

    @kernel
    def write16(self, addr: int32, data: int32):
        """Write to 16 bit register.

        :param addr: Register address.
        :param data: Data to be written.
        """
        self.bus.set_config_mu(
            ADC_SPI_CONFIG | SPI_END, 24, SPIT_ADC_WR, CS_ADC)
        self.bus.write(addr << 24 | (data & 0xffff) << 8)

    @kernel
    def write24(self, addr: int32, data: int32):
        """Write to 24 bit register.

        :param addr: Register address.
        :param data: Data to be written.
        """
        self.bus.set_config_mu(
            ADC_SPI_CONFIG | SPI_END, 32, SPIT_ADC_WR, CS_ADC)
        self.bus.write(addr << 24 | (data & 0xffffff))

    @kernel
    def read_ch(self, channel: int32) -> float:
        """Sample a Shuttler channel on the AFE.

        It performs a single conversion using profile 0 and setup 0, on the
        selected channel. The sample is then recovered and converted to volt.

        :param channel: Shuttler channel to be sampled.
        :return: Voltage sample in volt.
        """
        # Always configure Profile 0 for single conversion
        self.write16(_AD4115_REG_CH0, 0x8000 | ((channel * 2 + 1) << 4))
        self.write16(_AD4115_REG_SETUPCON0, 0x1300)
        self.single_conversion()

        self.core.delay(100.*us)
        adc_code = self.read24(_AD4115_REG_DATA)
        return ((float(adc_code) / float(1 << 23)) - 1.) * 2.5 / 0.1
    
    @kernel
    def single_conversion(self):
        """Place the ADC in single conversion mode.

        The ADC returns to standby mode after the conversion is complete.
        """
        self.write16(_AD4115_REG_ADCMODE, 0x8010)

    @kernel
    def standby(self):
        """Place the ADC in standby mode and disables power down the clock.

        The ADC can be returned to single conversion mode by calling
        :meth:`single_conversion`.
        """
        # Selecting internal XO (0b00) also disables clock during standby
        self.write16(_AD4115_REG_ADCMODE, 0x8020)

    @kernel
    def power_down(self):
        """Place the ADC in power-down mode.

        The ADC must be reset before returning to other modes.
        
        .. note::
            The AD4115 datasheet suggests placing the ADC in standby mode
            before power-down. This is to prevent accidental entry into the
            power-down mode.

        .. seealso::
            :meth:`standby`

            :meth:`power_up`

        """
        self.write16(_AD4115_REG_ADCMODE, 0x8030)

    @kernel
    def power_up(self):
        """Exit the ADC power-down mode.
        
        The ADC should be in power-down mode before calling this method.

        .. seealso::
            :meth:`power_down`
        """
        self.reset()
        # Although the datasheet claims 500 us reset wait time, only waiting
        # for ~500 us can result in DOUT pin stuck in high
        self.core.delay(2500.*us)

    @kernel
    def calibrate(self, volts: list[Volt], trigger: Trigger, config: Config, samples: Option[list[float]] = none):
        """Calibrate the Shuttler waveform generator using the ADC on the AFE.

        It finds the average slope rate and average offset by samples, and
        compensate by writing the pre-DAC gain and offset registers in the
        configuration registers.

        .. note::
            If the pre-calibration slope rate < 1, the calibration procedure
            will introduce a pre-DAC gain compensation. However, this may
            saturate the pre-DAC voltage code. (See :class:`Config` notes).
            Shuttler cannot cover the entire +/- 10 V range in this case.

        .. seealso::
            :meth:`Config.set_gain`

            :meth:`Config.set_offset`

        :param volts: A list of all 16 cubic DC-bias spline.
            (See :class:`DCBias`)
        :param trigger: The Shuttler spline coefficient update trigger.
        :param config: The Shuttler Core configuration registers.
        :param samples: A list of sample voltages for calibration. There must
            be at least 2 samples to perform slope rate calculation.
        """
        samples_l = samples.unwrap() if samples.is_some() else [-5.0, 0.0, 5.0]

        assert len(volts) == 16
        assert len(samples_l) > 1

        measurements = [0.0 for _ in range(len(samples_l))]

        for ch in range(16):
            # Find the average slope rate and offset
            for i in range(len(samples_l)):
                self.core.break_realtime()
                volts[ch].set_waveform(
                    shuttler_volt_to_mu(samples_l[i]), 0, int64(0), int64(0))
                trigger.trigger(1 << ch)
                measurements[i] = self.read_ch(ch)

            # Find the average output slope
            slope_sum = 0.0
            for i in range(len(samples_l) - 1):
                slope_sum += (measurements[i+1] - measurements[i])/(samples_l[i+1] - samples_l[i])
            slope_avg = slope_sum / float(len(samples_l) - 1)

            gain_code = int32(1. / slope_avg * float(2 ** 16)) & 0xffff

            # Scale the measurements by 1/slope, find average offset
            offset_sum = 0.0
            for i in range(len(samples_l)):
                offset_sum += (measurements[i] / slope_avg) - samples_l[i]
            offset_avg = offset_sum / float(len(samples_l))

            offset_code = shuttler_volt_to_mu(-offset_avg)

            self.core.break_realtime()
            config.set_gain(ch, gain_code)

            delay_mu(int64(self.core.ref_multiplier))
            config.set_offset(ch, offset_code)<|MERGE_RESOLUTION|>--- conflicted
+++ resolved
@@ -1,11 +1,6 @@
-<<<<<<< HEAD
 from numpy import int32, int64
 
 from artiq.language.core import nac3, Kernel, KernelInvariant, kernel, portable, Option, none
-=======
-from artiq.language.core import *
-from artiq.language.types import *
->>>>>>> 0131a8be
 from artiq.coredevice.rtio import rtio_output, rtio_input_data
 from artiq.coredevice.core import Core
 from artiq.coredevice.spi2 import *
@@ -115,12 +110,8 @@
         return rtio_input_data(self.channel)
 
 
-<<<<<<< HEAD
 @nac3
-class Volt:
-=======
 class DCBias:
->>>>>>> 0131a8be
     """Shuttler Core cubic DC-bias spline.
 
     A Shuttler channel can generate a waveform `w(t)` that is the sum of a
@@ -197,12 +188,8 @@
             delay_mu(int64(self.core.ref_multiplier))
 
 
-<<<<<<< HEAD
 @nac3
-class Dds:
-=======
 class DDS:
->>>>>>> 0131a8be
     """Shuttler Core DDS spline.
 
     A Shuttler channel can generate a waveform `w(t)` that is the sum of a
@@ -593,7 +580,7 @@
         self.core.delay(2500.*us)
 
     @kernel
-    def calibrate(self, volts: list[Volt], trigger: Trigger, config: Config, samples: Option[list[float]] = none):
+    def calibrate(self, volts: list[DCBias], trigger: Trigger, config: Config, samples: Option[list[float]] = none):
         """Calibrate the Shuttler waveform generator using the ADC on the AFE.
 
         It finds the average slope rate and average offset by samples, and
