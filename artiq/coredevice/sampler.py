from numpy import int32

from artiq.language.core import nac3, kernel, portable, Kernel, KernelInvariant
from artiq.language.units import ns

from artiq.coredevice.core import Core
from artiq.coredevice.spi2 import *
from artiq.coredevice.ttl import TTLOut


SPI_CONFIG = (0*SPI_OFFLINE | 0*SPI_END |
              0*SPI_INPUT | 0*SPI_CS_POLARITY |
              0*SPI_CLK_POLARITY | 0*SPI_CLK_PHASE |
              0*SPI_LSB_FIRST | 0*SPI_HALF_DUPLEX)


SPI_CS_ADC = 0  # no CS, SPI_END does not matter, framing is done with CNV
SPI_CS_PGIA = 1  # separate SPI bus, CS used as RCLK


@portable
<<<<<<< HEAD
def adc_mu_to_volt(data: int32, gain: int32 = 0, corrected_fs: bool = True) -> float:
    """Convert ADC data in machine units to Volts.
=======
def adc_mu_to_volt(data, gain=0, corrected_fs=True):
    """Convert ADC data in machine units to volts.
>>>>>>> 6698a6f8

    :param data: 16-bit signed ADC word
    :param gain: PGIA gain setting (0: 1, ..., 3: 1000)
    :param corrected_fs: use corrected ADC FS reference.
        Should be ``True`` for Sampler revisions after v2.1. ``False`` for v2.1 and earlier.
    :return: Voltage in volts
    """
    volt_per_lsb = 0.
    if gain == 0:
        volt_per_lsb = 20.48 / float(1 << 16) if corrected_fs else 20. / float(1 << 16)
    elif gain == 1:
        volt_per_lsb = 2.048 / float(1 << 16) if corrected_fs else 2. / float(1 << 16)
    elif gain == 2:
        volt_per_lsb = .2048 / float(1 << 16) if corrected_fs else .2 / float(1 << 16)
    elif gain == 3:
        volt_per_lsb = 0.02048 / float(1 << 16) if corrected_fs else .02 / float(1 << 16)
    else:
        raise ValueError("invalid gain")
    return float(data)* volt_per_lsb


@nac3
class Sampler:
    """Sampler ADC.

    Controls the LTC2320-16 8-channel 16-bit ADC with SPI interface and
    the switchable gain instrumentation amplifiers.

    :param spi_adc_device: ADC SPI bus device name
    :param spi_pgia_device: PGIA SPI bus device name
    :param cnv_device: CNV RTIO TTLOut channel name
    :param div: SPI clock divider (default: 8)
    :param gains: Initial value for PGIA gains shift register
        (default: 0x0000). Knowledge of this state is not transferred
        between experiments.
    :param hw_rev: Sampler's hardware revision string (default 'v2.2')
    :param core_device: Core device name
    """
    core: KernelInvariant[Core]
    bus_adc: KernelInvariant[SPIMaster]
    bus_pgia: KernelInvariant[SPIMaster]
    cnv: KernelInvariant[TTLOut]
    div: KernelInvariant[int32]
    gains: Kernel[int32]
    corrected_fs: KernelInvariant[bool]

    def __init__(self, dmgr, spi_adc_device, spi_pgia_device, cnv_device,
                 div=8, gains=0x0000, hw_rev="v2.2", core_device="core"):
        self.bus_adc = dmgr.get(spi_adc_device)
        self.bus_adc.update_xfer_duration_mu(div, 32)
        self.bus_pgia = dmgr.get(spi_pgia_device)
        self.bus_pgia.update_xfer_duration_mu(div, 16)
        self.core = dmgr.get(core_device)
        self.cnv = dmgr.get(cnv_device)
        self.div = div
        self.gains = gains
        self.corrected_fs = self.use_corrected_fs(hw_rev)

    @staticmethod
    def use_corrected_fs(hw_rev):
        return hw_rev != "v2.1"

    @kernel
    def init(self):
        """Initialize the device.

        Sets up SPI channels.
        """
        self.bus_adc.set_config_mu(SPI_CONFIG | SPI_INPUT | SPI_END,
                                   32, self.div, SPI_CS_ADC)
        self.bus_pgia.set_config_mu(SPI_CONFIG | SPI_END,
                                    16, self.div, SPI_CS_PGIA)

    @kernel
    def set_gain_mu(self, channel: int32, gain: int32):
        """Set instrumentation amplifier gain of a channel.

        The four gain settings (0, 1, 2, 3) corresponds to gains of
        (1, 10, 100, 1000) respectively.

        :param channel: Channel index
        :param gain: Gain setting
        """
        gains = self.gains
        gains &= ~(0b11 << (channel*2))
        gains |= gain << (channel*2)
        self.bus_pgia.write(gains << 16)
        self.gains = gains

    @kernel
    def get_gains_mu(self) -> int32:
        """Read the PGIA gain settings of all channels.

        :return: The PGIA gain settings in machine units.
        """
        self.bus_pgia.set_config_mu(SPI_CONFIG | SPI_END | SPI_INPUT,
                                    16, self.div, SPI_CS_PGIA)
        self.bus_pgia.write(self.gains << 16)
        self.bus_pgia.set_config_mu(SPI_CONFIG | SPI_END,
                                    16, self.div, SPI_CS_PGIA)
        self.gains = self.bus_pgia.read() & 0xffff
        return self.gains

    @kernel
    def sample_mu(self, data: list[int32]):
        """Acquire a set of samples.

        Perform a conversion and transfer the samples.

        This assumes that the input FIFO of the ADC SPI RTIO channel is deep
        enough to buffer the samples (half the length of ``data`` deep).
        If it is not, there will be RTIO input overflows.

        :param data: List of data samples to fill. Must have even length.
            Samples are always read from the last channel (channel 7) down.
            The ``data`` list will always be filled with the last item
            holding to the sample from channel 7.
        """
        self.cnv.pulse(30.*ns)  # t_CNVH
        self.core.delay(450.*ns)  # t_CONV
        mask = 1 << 15
        for i in range(len(data)//2):
            self.bus_adc.write(0)
        for i in range(len(data) - 1, -1, -2):
            val = self.bus_adc.read()
            data[i] = val >> 16
            val &= 0xffff
            data[i - 1] = -(val & mask) + (val & ~mask)

    @kernel
    def sample(self, data: list[float]):
        """Acquire a set of samples.

        See also :meth:`Sampler.sample_mu`.

        :param data: List of floating point data samples to fill.
        """
        n = len(data)
        adc_data = [0 for _ in range(n)]
        self.sample_mu(adc_data)
        for i in range(n):
            channel = i + 8 - len(data)
            gain = (self.gains >> (channel*2)) & 0b11
            data[i] = adc_mu_to_volt(adc_data[i], gain, self.corrected_fs)<|MERGE_RESOLUTION|>--- conflicted
+++ resolved
@@ -19,13 +19,8 @@
 
 
 @portable
-<<<<<<< HEAD
 def adc_mu_to_volt(data: int32, gain: int32 = 0, corrected_fs: bool = True) -> float:
-    """Convert ADC data in machine units to Volts.
-=======
-def adc_mu_to_volt(data, gain=0, corrected_fs=True):
     """Convert ADC data in machine units to volts.
->>>>>>> 6698a6f8
 
     :param data: 16-bit signed ADC word
     :param gain: PGIA gain setting (0: 1, ..., 3: 1000)
