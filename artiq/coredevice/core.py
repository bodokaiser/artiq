--- conflicted
+++ resolved
@@ -7,13 +7,6 @@
 from artiq.language import core as core_language
 from artiq.language.units import *
 
-<<<<<<< HEAD
-=======
-from artiq.compiler.module import Module
-from artiq.compiler.embedding import Stitcher
-from artiq.compiler.targets import RV32IMATarget, RV32GTarget, CortexA9Target
-
->>>>>>> f0c50c80
 from artiq.coredevice.comm_kernel import CommKernel, CommKernelDummy
 
 
@@ -52,17 +45,6 @@
     def __init__(self, dmgr, host, ref_period, ref_multiplier=8, target="rv32g"):
         self.ref_period = ref_period
         self.ref_multiplier = ref_multiplier
-<<<<<<< HEAD
-=======
-        if target == "rv32g":
-            self.target_cls = RV32GTarget
-        elif target == "rv32ima":
-            self.target_cls = RV32IMATarget
-        elif target == "cortexa9":
-            self.target_cls = CortexA9Target
-        else:
-            raise ValueError("Unsupported target")
->>>>>>> f0c50c80
         self.coarse_ref_period = ref_period*ref_multiplier
         if host is None:
             self.comm = CommKernelDummy()
