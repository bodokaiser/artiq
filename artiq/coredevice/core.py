--- conflicted
+++ resolved
@@ -24,21 +24,7 @@
     raise NotImplementedError("syscall not simulated")
 
 
-<<<<<<< HEAD
 @nac3
-=======
-def get_target_cls(target):
-    if target == "rv32g":
-        return RV32GTarget
-    elif target == "rv32ima":
-        return RV32IMATarget
-    elif target == "cortexa9":
-        return CortexA9Target
-    else:
-        raise ValueError("Unsupported target")
-
-
->>>>>>> 47fc640f
 class Core:
     """Core device driver.
 
@@ -60,10 +46,6 @@
     def __init__(self, dmgr, host, ref_period, ref_multiplier=8, target="rv32g"):
         self.ref_period = ref_period
         self.ref_multiplier = ref_multiplier
-<<<<<<< HEAD
-=======
-        self.target_cls = get_target_cls(target)
->>>>>>> 47fc640f
         self.coarse_ref_period = ref_period*ref_multiplier
         if host is None:
             self.comm = CommKernelDummy()
@@ -80,8 +62,11 @@
     def close(self):
         self.comm.close()
 
-<<<<<<< HEAD
-    def compile(self, method, args, kwargs, embedding_map, file_output=None):
+    def compile(self, method, args, kwargs, embedding_map, file_output=None, target=None):
+        if target is not None:
+            # NAC3TODO: subkernels
+            raise NotImplementedError
+
         if not self.analyzed:
             self.compiler.analyze(core_language._registered_functions, core_language._registered_classes)
             self.analyzed = True
@@ -92,26 +77,6 @@
         else:
             obj = method
             name = ""
-=======
-    def compile(self, function, args, kwargs, set_result=None,
-                attribute_writeback=True, print_as_rpc=True,
-                target=None):
-        try:
-            engine = _DiagnosticEngine(all_errors_are_fatal=True)
-
-            stitcher = Stitcher(engine=engine, core=self, dmgr=self.dmgr,
-                                print_as_rpc=print_as_rpc)
-            stitcher.stitch_call(function, args, kwargs, set_result)
-            stitcher.finalize()
-
-            module = Module(stitcher,
-                ref_period=self.ref_period,
-                attribute_writeback=attribute_writeback)
-            target = target if target is not None else self.target_cls()
-
-            library = target.compile_and_link([module])
-            stripped_library = target.strip(library)
->>>>>>> 47fc640f
 
         if file_output is None:
             return self.compiler.compile_method_to_mem(obj, name, args, embedding_map)
