--- conflicted
+++ resolved
@@ -56,7 +56,7 @@
     :param analyze_at_run_end: automatically trigger the core device analyzer
         proxy after the Experiment's run stage finishes.
     :param report_invariants: report variables which are not changed inside
-        kernels and are thus candidates for inclusion in kernel_invariants
+        kernels and are thus candidates for KernelInvariant annotation
     """
     ref_period: KernelInvariant[float]
     ref_multiplier: KernelInvariant[int32]
@@ -76,12 +76,6 @@
             self.comm = CommKernelDummy()
         else:
             self.comm = CommKernel(host)
-<<<<<<< HEAD
-=======
-        self.analyzer_proxy_name = analyzer_proxy
-        self.analyze_at_run_end = analyze_at_run_end
-        self.report_invariants = report_invariants
->>>>>>> 67dde306
 
         self.first_run = True
         self.dmgr = dmgr
@@ -95,6 +89,7 @@
         self.analyzer_proxy_name = analyzer_proxy
         self.analyze_at_run_end = analyze_at_run_end
         self.analyzer_proxy = None
+        self.report_invariants = report_invariants
 
     def notify_run_end(self):
         if self.analyze_at_run_end:
@@ -105,7 +100,6 @@
         """
         self.comm.close()
 
-<<<<<<< HEAD
     def compile(self, method, args, kwargs, embedding_map, file_output=None, target=None):
         if target is not None:
             # NAC3TODO: subkernels
@@ -126,6 +120,7 @@
             obj = method
             name = ""
 
+        # NAC3TODO: handle self.report_invariants
         if file_output is None:
             return self.compiler.compile_method_to_mem(obj, name, args, embedding_map)
         else:
@@ -142,39 +137,6 @@
             return embedding_map.return_value
 
     def _run_compiled(self, kernel_library, embedding_map):
-=======
-    def compile(self, function, args, kwargs, set_result=None,
-                attribute_writeback=True, print_as_rpc=True,
-                target=None, destination=0, subkernel_arg_types=[],
-                old_embedding_map=None):
-        try:
-            engine = _DiagnosticEngine(all_errors_are_fatal=True)
-
-            stitcher = Stitcher(engine=engine, core=self, dmgr=self.dmgr,
-                                print_as_rpc=print_as_rpc,
-                                destination=destination, subkernel_arg_types=subkernel_arg_types,
-                                old_embedding_map=old_embedding_map)
-            stitcher.stitch_call(function, args, kwargs, set_result)
-            stitcher.finalize()
-
-            module = Module(stitcher,
-                ref_period=self.ref_period,
-                attribute_writeback=attribute_writeback,
-                remarks=self.report_invariants)
-            target = target if target is not None else self.target_cls()
-
-            library = target.compile_and_link([module])
-            stripped_library = target.strip(library)
-
-            return stitcher.embedding_map, stripped_library, \
-                   lambda addresses: target.symbolize(library, addresses), \
-                   lambda symbols: target.demangle(symbols), \
-                   module.subkernel_arg_types
-        except diagnostic.Error as error:
-            raise CompileError(error.diagnostic) from error
-
-    def _run_compiled(self, kernel_library, embedding_map, symbolizer, demangler):
->>>>>>> 67dde306
         if self.first_run:
             self.comm.check_system_info()
             self.first_run = False
