from numpy import int32, int64

from artiq.language.core import *
from artiq.language.units import ms, us, ns
from artiq.coredevice.ad9912_reg import *

from artiq.coredevice.core import Core
from artiq.coredevice.spi2 import *
from artiq.coredevice.urukul import *
from artiq.coredevice.ttl import TTLOut


@nac3
class AD9912:
    """
    AD9912 DDS channel on Urukul.

    This class supports a single DDS channel and exposes the DDS,
    the digital step attenuator, and the RF switch.

    :param chip_select: Chip select configuration. On Urukul this is an
        encoded chip select and not "one-hot".
    :param cpld_device: Name of the Urukul CPLD this device is on.
    :param sw_device: Name of the RF switch device. The RF switch is a
        TTLOut channel available as the :attr:`sw` attribute of this instance.
    :param pll_n: DDS PLL multiplier. The DDS sample clock is
<<<<<<< HEAD
        f_ref/clk_div*pll_n where f_ref is the reference frequency and clk_div
        is the reference clock divider (both set in the parent Urukul CPLD
        instance).
    :param pll_en: PLL enable bit, set to False to bypass PLL (default: True).
=======
        ``f_ref / clk_div * pll_n`` where ``f_ref`` is the reference frequency and 
        ``clk_div`` is the reference clock divider (both set in the parent 
        Urukul CPLD instance).
    :param pll_en: PLL enable bit, set to 0 to bypass PLL (default: 1).
>>>>>>> 6698a6f8
        Note that when bypassing the PLL the red front panel LED may remain on.
    """

    core: KernelInvariant[Core]
    cpld: KernelInvariant[CPLD]
    bus: KernelInvariant[SPIMaster]
    chip_select: KernelInvariant[int32]
    pll_n: KernelInvariant[int32]
    pll_en: KernelInvariant[bool]
    ftw_per_hz: KernelInvariant[float]
    sw: KernelInvariant[Option[TTLOut]]

    def __init__(self, dmgr, chip_select, cpld_device, sw_device=None,
                 pll_n=10, pll_en=True):
        self.cpld = dmgr.get(cpld_device)
        self.core = self.cpld.core
        self.bus = self.cpld.bus
        assert 4 <= chip_select <= 7
        self.chip_select = chip_select
        if sw_device:
            self.sw = Some(dmgr.get(sw_device))
        else:
            self.sw = none
        self.pll_en = pll_en
        self.pll_n = pll_n
        if pll_en:
            refclk = self.cpld.refclk
            if refclk < 11e6:
                # use SYSCLK PLL Doubler
                refclk = refclk * 2
            sysclk = refclk / [1, 1, 2, 4][self.cpld.clk_div] * pll_n
        else:
            sysclk = self.cpld.refclk
        assert sysclk <= 1e9
        self.ftw_per_hz = 1 / sysclk * (1 << 48)

    @kernel
    def write(self, addr: int32, data: int32, length: int32):
        """Variable length write to a register.
        Up to 4 bytes.

        :param addr: Register address
        :param data: Data to be written: int32
        :param length: Length in bytes (1-4)
        """
        assert length > 0
        assert length <= 4
        self.bus.set_config_mu(SPI_CONFIG, 16,
                               SPIT_DDS_WR, self.chip_select)
        self.bus.write((addr | ((length - 1) << 13)) << 16)
        self.bus.set_config_mu(SPI_CONFIG | SPI_END, length * 8,
                               SPIT_DDS_WR, self.chip_select)
        self.bus.write(data << (32 - length * 8))

    @kernel
    def read(self, addr: int32, length: int32) -> int32:
        """Variable length read from a register.
        Up to 4 bytes.

        :param addr: Register address
        :param length: Length in bytes (1-4)
        :return: Data read
        """
        assert length > 0
        assert length <= 4
        self.bus.set_config_mu(SPI_CONFIG, 16,
                               SPIT_DDS_WR, self.chip_select)
        self.bus.write((addr | ((length - 1) << 13) | 0x8000) << 16)
        self.bus.set_config_mu(SPI_CONFIG | SPI_END
                               | SPI_INPUT, length * 8,
                               SPIT_DDS_RD, self.chip_select)
        self.bus.write(0)
        data = self.bus.read()
        if length < 4:
            data &= (1 << (length * 8)) - 1
        return data

    @kernel
    def init(self):
        """Initialize and configure the DDS.

        Sets up SPI mode, confirms chip presence, powers down unused blocks,
        and configures the PLL. Does not wait for PLL lock. Uses the
        ``IO_UPDATE`` signal multiple times.
        """
        # SPI mode
        self.write(AD9912_SER_CONF, 0x99, 1)
        self.cpld.io_update.pulse(2. * us)
        # Verify chip ID and presence
        prodid = self.read(AD9912_PRODIDH, 2)
        if (prodid != 0x1982) and (prodid != 0x1902):
            raise ValueError("Urukul AD9912 product id mismatch")
        self.core.delay(50. * us)
        # HSTL power down, CMOS power down
        pwrcntrl1 = 0x80 | (int32(not self.pll_en) << 4)
        self.write(AD9912_PWRCNTRL1, pwrcntrl1, 1)
        self.cpld.io_update.pulse(2. * us)
        if self.pll_en:
            self.write(AD9912_N_DIV, self.pll_n // 2 - 2, 1)
            self.cpld.io_update.pulse(2. * us)
            # I_cp = 375 µA, VCO high range
<<<<<<< HEAD
            self.write(AD9912_PLLCFG, 0b00000101, 1)
            self.cpld.io_update.pulse(2. * us)
        self.core.delay(1. * ms)
=======
            if self.cpld.refclk < 11e6:
                # enable SYSCLK PLL Doubler
                self.write(AD9912_PLLCFG, 0b00001101, length=1)
            else:
                self.write(AD9912_PLLCFG, 0b00000101, length=1)
            self.cpld.io_update.pulse(2 * us)
        delay(1 * ms)
>>>>>>> 6698a6f8

    @kernel
    def set_att_mu(self, att: int32):
        """Set digital step attenuator in machine units.

        This method will write the attenuator settings of all four channels.

        See also :meth:`~artiq.coredevice.urukul.CPLD.set_att_mu`.

        :param att: Attenuation setting, 8-bit digital.
        """
        self.cpld.set_att_mu(self.chip_select - 4, att)

    @kernel
    def set_att(self, att: float):
        """Set digital step attenuator in SI units.

        This method will write the attenuator settings of all four channels.

        See also :meth:`~artiq.coredevice.urukul.CPLD.set_att`.

        :param att: Attenuation in dB. Higher values mean more attenuation.
        """
        self.cpld.set_att(self.chip_select - 4, att)

    @kernel
    def get_att_mu(self) -> int32:
        """Get digital step attenuator value in machine units.

        See also :meth:`~artiq.coredevice.urukul.CPLD.get_channel_att_mu`.

        :return: Attenuation setting, 8-bit digital.
        """
        return self.cpld.get_channel_att_mu(self.chip_select - 4)

    @kernel
    def get_att(self) -> float:
        """Get digital step attenuator value in SI units.

        See also :meth:`~artiq.coredevice.urukul.CPLD.get_channel_att`.

        :return: Attenuation in dB.
        """
        return self.cpld.get_channel_att(self.chip_select - 4)

    @kernel
    def set_mu(self, ftw: int64, pow_: int32 = 0):
        """Set profile 0 data in machine units.

        After the SPI transfer, the shared IO update pin is pulsed to
        activate the data.

        :param ftw: Frequency tuning word: 48-bit unsigned.
        :param pow_: Phase tuning word: 16-bit unsigned.
        """
        # streaming transfer of FTW and POW
        self.bus.set_config_mu(SPI_CONFIG, 16,
                               SPIT_DDS_WR, self.chip_select)
        self.bus.write((AD9912_POW1 << 16) | (3 << 29))
        self.bus.set_config_mu(SPI_CONFIG, 32,
                               SPIT_DDS_WR, self.chip_select)
        self.bus.write((pow_ << 16) | (int32(ftw >> 32) & 0xffff))
        self.bus.set_config_mu(SPI_CONFIG | SPI_END, 32,
                               SPIT_DDS_WR, self.chip_select)
        self.bus.write(int32(ftw))
        self.cpld.io_update.pulse(10. * ns)

    @kernel
    def get_mu(self) -> tuple[int64, int32]:
        """Get the frequency tuning word and phase offset word.

        See also :meth:`AD9912.get`.

        :return: A tuple (FTW, POW).
        """

        # Read data
        high = self.read(AD9912_POW1, 4)
        self.core.break_realtime()  # Regain slack to perform second read
        low = self.read(AD9912_FTW3, 4)
        # Extract and return fields
        ftw = (int64(high & 0xffff) << 32) | (int64(low) & int64(0xffffffff))
        pow_ = (high >> 16) & 0x3fff
        return ftw, pow_

    @portable
    def frequency_to_ftw(self, frequency: float) -> int64:
        """Returns the 48-bit frequency tuning word corresponding to the given
        frequency.
        """
        return round64(self.ftw_per_hz * frequency) & (
                (int64(1) << 48) - int64(1))

    @portable
    def ftw_to_frequency(self, ftw: int64) -> float:
        """Returns the frequency corresponding to the given
        frequency tuning word.
        """
        return float(ftw) / self.ftw_per_hz

    @portable
    def turns_to_pow(self, phase: float) -> int32:
        """Returns the 16-bit phase offset word corresponding to the given
        phase.
        """
        return int32(round(float(1 << 14) * phase)) & 0xffff

    @portable
    def pow_to_turns(self, pow_: int32) -> float:
        """Return the phase in turns corresponding to a given phase offset
        word.

        :param pow_: Phase offset word.
        :return: Phase in turns.
        """
        return pow_ / (1 << 14)

    @kernel
    def set(self, frequency: float, phase: float = 0.0):
        """Set profile 0 data in SI units.

        See also :meth:`AD9912.set_mu`.

        :param frequency: Frequency in Hz
        :param phase: Phase tuning word in turns
        """
        self.set_mu(self.frequency_to_ftw(frequency),
                    self.turns_to_pow(phase))

    @kernel
    def get(self) -> tuple[float, float]:
        """Get the frequency and phase.

        See also :meth:`AD9912.get_mu`.

        :return: A tuple (frequency, phase).
        """

        # Get values
        ftw, pow_ = self.get_mu()
        # Convert and return
        return self.ftw_to_frequency(ftw), self.pow_to_turns(pow_)

    @kernel
    def cfg_sw(self, state: bool):
        """Set CPLD CFG RF switch state. The RF switch is controlled by the
        logical or of the CPLD configuration shift register
        RF switch bit and the SW TTL line (if used).

        :param state: CPLD CFG RF switch bit
        """
        self.cpld.cfg_sw(self.chip_select - 4, state)<|MERGE_RESOLUTION|>--- conflicted
+++ resolved
@@ -24,17 +24,10 @@
     :param sw_device: Name of the RF switch device. The RF switch is a
         TTLOut channel available as the :attr:`sw` attribute of this instance.
     :param pll_n: DDS PLL multiplier. The DDS sample clock is
-<<<<<<< HEAD
-        f_ref/clk_div*pll_n where f_ref is the reference frequency and clk_div
-        is the reference clock divider (both set in the parent Urukul CPLD
-        instance).
-    :param pll_en: PLL enable bit, set to False to bypass PLL (default: True).
-=======
         ``f_ref / clk_div * pll_n`` where ``f_ref`` is the reference frequency and 
         ``clk_div`` is the reference clock divider (both set in the parent 
         Urukul CPLD instance).
-    :param pll_en: PLL enable bit, set to 0 to bypass PLL (default: 1).
->>>>>>> 6698a6f8
+    :param pll_en: PLL enable bit, set to False to bypass PLL (default: True).
         Note that when bypassing the PLL the red front panel LED may remain on.
     """
 
@@ -136,19 +129,13 @@
             self.write(AD9912_N_DIV, self.pll_n // 2 - 2, 1)
             self.cpld.io_update.pulse(2. * us)
             # I_cp = 375 µA, VCO high range
-<<<<<<< HEAD
-            self.write(AD9912_PLLCFG, 0b00000101, 1)
+            if self.cpld.refclk < 11e6:
+                # enable SYSCLK PLL Doubler
+                self.write(AD9912_PLLCFG, 0b00001101, 1)
+            else:
+                self.write(AD9912_PLLCFG, 0b00000101, 1)
             self.cpld.io_update.pulse(2. * us)
         self.core.delay(1. * ms)
-=======
-            if self.cpld.refclk < 11e6:
-                # enable SYSCLK PLL Doubler
-                self.write(AD9912_PLLCFG, 0b00001101, length=1)
-            else:
-                self.write(AD9912_PLLCFG, 0b00000101, length=1)
-            self.cpld.io_update.pulse(2 * us)
-        delay(1 * ms)
->>>>>>> 6698a6f8
 
     @kernel
     def set_att_mu(self, att: int32):
