"""RTIO driver for Mirny (4-channel GHz PLLs)
"""

from artiq.language.core import nac3, Kernel, KernelInvariant, kernel, portable
from artiq.language.units import us

from numpy import int32

from artiq.coredevice.core import Core
from artiq.coredevice.spi2 import *


SPI_CONFIG = (
    0 * SPI_OFFLINE
    | 0 * SPI_END
    | 0 * SPI_INPUT
    | 1 * SPI_CS_POLARITY
    | 0 * SPI_CLK_POLARITY
    | 0 * SPI_CLK_PHASE
    | 0 * SPI_LSB_FIRST
    | 0 * SPI_HALF_DUPLEX
)

# SPI clock write and read dividers
SPIT_WR = 4
SPIT_RD = 16

SPI_CS = 1

WE = 1 << 24

# supported CPLD code version
PROTO_REV_MATCH = 0x0


@nac3
class Mirny:
    """
    Mirny PLL-based RF generator.

    :param spi_device: SPI bus device
    :param refclk: Reference clock (SMA, MMCX or on-board 100 MHz oscillator)
        frequency in Hz
    :param clk_sel: Reference clock selection.
        Valid options are: "XO" - onboard crystal oscillator;
        "SMA" - front-panel SMA connector; "MMCX" - internal MMCX connector.
        Passing an integer writes it as ``clk_sel`` in the CPLD's register 1.
        The effect depends on the hardware revision.
    :param core_device: Core device name (default: "core")
    """
    core: KernelInvariant[Core]
    bus: KernelInvariant[SPIMaster]
    refclk: KernelInvariant[float]
    clk_sel_hw_rev: Kernel[list[int32]]
    hw_rev: Kernel[int32]
    clk_sel: Kernel[int32]

    def __init__(self, dmgr, spi_device, refclk=100e6, clk_sel="XO", core_device="core"):
        self.core = dmgr.get(core_device)
        self.bus = dmgr.get(spi_device)

        # reference clock frequency
        self.refclk = refclk
        if not (10 <= self.refclk / 1e6 <= 600):
            raise ValueError("Invalid refclk")

        # reference clock selection
        try:
            self.clk_sel_hw_rev = {
            # clk source: [reserved, reserved, v1.1, v1.0]
                "xo": [-1, -1, 0, 0],
                "mmcx": [-1, -1, 3, 2],
                "sma": [-1, -1, 2, 3],
            }[clk_sel.lower()]
        except AttributeError:  # not a string, fallback to int
            if clk_sel & 0x3 != clk_sel:
                raise ValueError("Invalid clk_sel") from None
            self.clk_sel_hw_rev = [clk_sel] * 4
        except KeyError:
            raise ValueError("Invalid clk_sel") from None

        self.clk_sel = -1

        # board hardware revision
        self.hw_rev = 0  # v1.0: 3, v1.1: 2

        # TODO: support clk_div on v1.0 boards

    @kernel
<<<<<<< HEAD
    def read_reg(self, addr: int32) -> int32:
        """Read a register"""
=======
    def read_reg(self, addr):
        """Read a register."""
>>>>>>> 6698a6f8
        self.bus.set_config_mu(
            SPI_CONFIG | SPI_INPUT | SPI_END, 24, SPIT_RD, SPI_CS
        )
        self.bus.write((addr << 25))
        return self.bus.read() & 0xFFFF

    @kernel
<<<<<<< HEAD
    def write_reg(self, addr: int32, data: int32):
        """Write a register"""
        self.bus.set_config_mu(SPI_CONFIG | SPI_END, 24, SPIT_WR, SPI_CS)
=======
    def write_reg(self, addr, data):
        """Write a register."""
        self.bus.set_config_mu(SPI_CONFIG | spi.SPI_END, 24, SPIT_WR, SPI_CS)
>>>>>>> 6698a6f8
        self.bus.write((addr << 25) | WE | ((data & 0xFFFF) << 8))

    @kernel
    def init(self, blind: bool = False):
        """
        Initialize and detect Mirny.

        Select the clock source based the board's hardware revision.
        Raise :exc:`ValueError` if the board's hardware revision is not supported.

        :param blind: Verify presence and protocol compatibility. Raise :exc:`ValueError` on failure.
        """
        reg0 = self.read_reg(0)
        self.hw_rev = reg0 & 0x3

        if not blind:
            if (reg0 >> 2) & 0x3 != PROTO_REV_MATCH:
                raise ValueError("Mirny PROTO_REV mismatch")
            self.core.delay(100. * us)  # slack

        # select clock source
        self.clk_sel = self.clk_sel_hw_rev[self.hw_rev]

        if self.clk_sel < 0:
            raise ValueError("Hardware revision not supported")

        self.write_reg(1, (self.clk_sel << 4))
        self.core.delay(1000. * us)

    @portable
    def att_to_mu(self, att: float) -> int32:
        """Convert an attenuation setting in dB to machine units.

        :param att: Attenuation setting in dB.
        :return: Digital attenuation setting.
        """
        code = int32(255) - int32(round(att * 8.))
        if code < 0 or code > 255:
            raise ValueError("Invalid Mirny attenuation!")
        return code

    @kernel
    def set_att_mu(self, channel: int32, att: int32):
        """Set digital step attenuator in machine units.

        :param att: Attenuation setting, 8-bit digital.
        """
        self.bus.set_config_mu(SPI_CONFIG | SPI_END, 16, SPIT_WR, SPI_CS)
        self.bus.write(((channel | 8) << 25) | (att << 16))

    @kernel
    def set_att(self, channel: int32, att: float):
        """Set digital step attenuator in SI units.

        This method will write the attenuator settings of the selected channel.

        See also :meth:`Mirny.set_att_mu`.

        :param channel: Attenuator channel (0-3).
        :param att: Attenuation setting in dB. Higher value is more
            attenuation. Minimum attenuation is 0*dB, maximum attenuation is
            31.5*dB.
        """
        self.set_att_mu(channel, self.att_to_mu(att))

    @kernel
<<<<<<< HEAD
    def write_ext(self, addr: int32, length: int32, data: int32, ext_div: int32 = SPIT_WR):
        """Perform SPI write to a prefixed address"""
=======
    def write_ext(self, addr, length, data, ext_div=SPIT_WR):
        """Perform SPI write to a prefixed address."""
>>>>>>> 6698a6f8
        self.bus.set_config_mu(SPI_CONFIG, 8, SPIT_WR, SPI_CS)
        self.bus.write(addr << 25)
        self.bus.set_config_mu(SPI_CONFIG | SPI_END, length, ext_div, SPI_CS)
        if length < 32:
            data <<= 32 - length
        self.bus.write(data)<|MERGE_RESOLUTION|>--- conflicted
+++ resolved
@@ -87,13 +87,8 @@
         # TODO: support clk_div on v1.0 boards
 
     @kernel
-<<<<<<< HEAD
     def read_reg(self, addr: int32) -> int32:
-        """Read a register"""
-=======
-    def read_reg(self, addr):
         """Read a register."""
->>>>>>> 6698a6f8
         self.bus.set_config_mu(
             SPI_CONFIG | SPI_INPUT | SPI_END, 24, SPIT_RD, SPI_CS
         )
@@ -101,15 +96,9 @@
         return self.bus.read() & 0xFFFF
 
     @kernel
-<<<<<<< HEAD
     def write_reg(self, addr: int32, data: int32):
-        """Write a register"""
+        """Write a register."""
         self.bus.set_config_mu(SPI_CONFIG | SPI_END, 24, SPIT_WR, SPI_CS)
-=======
-    def write_reg(self, addr, data):
-        """Write a register."""
-        self.bus.set_config_mu(SPI_CONFIG | spi.SPI_END, 24, SPIT_WR, SPI_CS)
->>>>>>> 6698a6f8
         self.bus.write((addr << 25) | WE | ((data & 0xFFFF) << 8))
 
     @kernel
@@ -176,13 +165,8 @@
         self.set_att_mu(channel, self.att_to_mu(att))
 
     @kernel
-<<<<<<< HEAD
     def write_ext(self, addr: int32, length: int32, data: int32, ext_div: int32 = SPIT_WR):
-        """Perform SPI write to a prefixed address"""
-=======
-    def write_ext(self, addr, length, data, ext_div=SPIT_WR):
         """Perform SPI write to a prefixed address."""
->>>>>>> 6698a6f8
         self.bus.set_config_mu(SPI_CONFIG, 8, SPIT_WR, SPI_CS)
         self.bus.write(addr << 25)
         self.bus.set_config_mu(SPI_CONFIG | SPI_END, length, ext_div, SPI_CS)
