"""RTIO driver for Mirny (4 channel GHz PLLs)
"""

from artiq.language.core import nac3, Kernel, KernelInvariant, kernel
from artiq.language.units import us

from numpy import int32

from artiq.coredevice.core import Core
from artiq.coredevice.spi2 import *


SPI_CONFIG = (
    0 * SPI_OFFLINE
    | 0 * SPI_END
    | 0 * SPI_INPUT
    | 1 * SPI_CS_POLARITY
    | 0 * SPI_CLK_POLARITY
    | 0 * SPI_CLK_PHASE
    | 0 * SPI_LSB_FIRST
    | 0 * SPI_HALF_DUPLEX
)

# SPI clock write and read dividers
SPIT_WR = 4
SPIT_RD = 16

SPI_CS = 1

WE = 1 << 24

# supported CPLD code version
PROTO_REV_MATCH = 0x0

# almazny-specific data
ALMAZNY_REG_BASE = 0x0C
ALMAZNY_OE_SHIFT = 12

# higher SPI write divider to match almazny shift register timing 
# min SER time before SRCLK rise = 125ns
# -> div=32 gives 125ns for data before clock rise
# works at faster dividers too but could be less reliable
ALMAZNY_SPIT_WR = 32


@nac3
class Mirny:
    """
    Mirny PLL-based RF generator.

    :param spi_device: SPI bus device
    :param refclk: Reference clock (SMA, MMCX or on-board 100 MHz oscillator)
        frequency in Hz
    :param clk_sel: Reference clock selection.
        Valid options are: "XO" - onboard crystal oscillator;
        "SMA" - front-panel SMA connector; "MMCX" - internal MMCX connector.
        Passing an integer writes it as ``clk_sel`` in the CPLD's register 1.
        The effect depends on the hardware revision.
    :param core_device: Core device name (default: "core")
    """
    core: KernelInvariant[Core]
    bus: KernelInvariant[SPIMaster]
    refclk: KernelInvariant[float]
    clk_sel_hw_rev: Kernel[list[int32]]
    hw_rev: Kernel[int32]
    clk_sel: Kernel[int32]

    def __init__(self, dmgr, spi_device, refclk=100e6, clk_sel="XO", core_device="core"):
        self.core = dmgr.get(core_device)
        self.bus = dmgr.get(spi_device)

        # reference clock frequency
        self.refclk = refclk
        if not (10 <= self.refclk / 1e6 <= 600):
            raise ValueError("Invalid refclk")

        # reference clock selection
        try:
            self.clk_sel_hw_rev = {
            # clk source: [reserved, reserved, v1.1, v1.0]
                "xo": [-1, -1, 0, 0],
                "mmcx": [-1, -1, 3, 2],
                "sma": [-1, -1, 2, 3],
            }[clk_sel.lower()]
        except AttributeError:  # not a string, fallback to int
            if clk_sel & 0x3 != clk_sel:
                raise ValueError("Invalid clk_sel") from None
            self.clk_sel_hw_rev = [clk_sel] * 4
        except KeyError:
            raise ValueError("Invalid clk_sel") from None

        self.clk_sel = -1

        # board hardware revision
        self.hw_rev = 0  # v1.0: 3, v1.1: 2

        # TODO: support clk_div on v1.0 boards

    @kernel
    def read_reg(self, addr: int32) -> int32:
        """Read a register"""
        self.bus.set_config_mu(
            SPI_CONFIG | SPI_INPUT | SPI_END, 24, SPIT_RD, SPI_CS
        )
        self.bus.write((addr << 25))
        return self.bus.read() & 0xFFFF

    @kernel
    def write_reg(self, addr: int32, data: int32):
        """Write a register"""
        self.bus.set_config_mu(SPI_CONFIG | SPI_END, 24, SPIT_WR, SPI_CS)
        self.bus.write((addr << 25) | WE | ((data & 0xFFFF) << 8))

    @kernel
    def init(self, blind: bool = False):
        """
        Initialize and detect Mirny.

        Select the clock source based the board's hardware revision.
        Raise ValueError if the board's hardware revision is not supported.

        :param blind: Verify presence and protocol compatibility. Raise ValueError on failure.
        """
        reg0 = self.read_reg(0)
        self.hw_rev = reg0 & 0x3

        if not blind:
            if (reg0 >> 2) & 0x3 != PROTO_REV_MATCH:
                # NAC3TODO raise ValueError("Mirny PROTO_REV mismatch")
                pass
            self.core.delay(100. * us)  # slack

        # select clock source
        self.clk_sel = self.clk_sel_hw_rev[self.hw_rev]

        if self.clk_sel < 0:
            # NAC3TODO raise ValueError("Hardware revision not supported")
            pass

        self.write_reg(1, (self.clk_sel << 4))
        self.core.delay(1000. * us)

    @kernel
    def set_att_mu(self, channel: int32, att: int32):
        """Set digital step attenuator in machine units.

        :param att: Attenuation setting, 8 bit digital.
        """
        self.bus.set_config_mu(SPI_CONFIG | SPI_END, 16, SPIT_WR, SPI_CS)
        self.bus.write(((channel | 8) << 25) | (att << 16))

    @kernel
<<<<<<< HEAD
    def write_ext(self, addr: int32, length: int32, data: int32):
        """Perform SPI write to a prefixed address"""
        self.bus.set_config_mu(SPI_CONFIG, 8, SPIT_WR, SPI_CS)
        self.bus.write(addr << 25)
        self.bus.set_config_mu(SPI_CONFIG | SPI_END, length, SPIT_WR, SPI_CS)
=======
    def write_ext(self, addr, length, data, ext_div=SPIT_WR):
        """Perform SPI write to a prefixed address"""
        self.bus.set_config_mu(SPI_CONFIG, 8, SPIT_WR, SPI_CS)
        self.bus.write(addr << 25)
        self.bus.set_config_mu(SPI_CONFIG | spi.SPI_END, length, ext_div, SPI_CS)
>>>>>>> f58aa3bd
        if length < 32:
            data <<= 32 - length
        self.bus.write(data)


class Almazny:
    """
    Almazny (High frequency mezzanine board for Mirny)

    :param host_mirny - Mirny device Almazny is connected to
    """

    def __init__(self, dmgr, host_mirny):
        self.mirny_cpld = dmgr.get(host_mirny)
        self.att_mu = [0x3f] * 4
        self.channel_sw = [0] * 4
        self.output_enable = False

    @kernel
    def init(self):
        self.output_toggle(self.output_enable)

    @kernel
    def att_to_mu(self, att):
        """
        Convert an attenuator setting in dB to machine units.

        :param att: attenuator setting in dB [0-31.5]
        :return: attenuator setting in machine units
        """
        mu = round(att * 2.0)
        if mu > 63 or mu < 0:
            raise ValueError("Invalid Almazny attenuator settings!")
        return mu

    @kernel
    def mu_to_att(self, att_mu):
        """
        Convert a digital attenuator setting to dB.

        :param att_mu: attenuator setting in machine units
        :return: attenuator setting in dB
        """
        return att_mu / 2

    @kernel
    def set_att(self, channel, att, rf_switch=True):
        """
        Sets attenuators on chosen shift register (channel).
        :param channel - index of the register [0-3]
        :param att_mu - attenuation setting in dBm [0-31.5]
        :param rf_switch - rf switch (bool)
        """
        self.set_att_mu(channel, self.att_to_mu(att), rf_switch)

    @kernel
    def set_att_mu(self, channel, att_mu, rf_switch=True):
        """
        Sets attenuators on chosen shift register (channel).
        :param channel - index of the register [0-3]
        :param att_mu - attenuation setting in machine units [0-63]
        :param rf_switch - rf switch (bool)
        """
        self.channel_sw[channel] = 1 if rf_switch else 0
        self.att_mu[channel] = att_mu
        self._update_register(channel)

    @kernel
    def output_toggle(self, oe):
        """
        Toggles output on all shift registers on or off.
        :param oe - toggle output enable (bool)
        """
        self.output_enable = oe
        cfg_reg = self.mirny_cpld.read_reg(1)
        en = 1 if self.output_enable else 0
        delay(100 * us)
        new_reg = (en << ALMAZNY_OE_SHIFT) | (cfg_reg & 0x3FF)
        self.mirny_cpld.write_reg(1, new_reg)
        delay(100 * us)

    @kernel
    def _flip_mu_bits(self, mu):
        # in this form MSB is actually 0.5dB attenuator
        # unnatural for users, so we flip the six bits
        return (((mu & 0x01) << 5)
                | ((mu & 0x02) << 3) 
                | ((mu & 0x04) << 1) 
                | ((mu & 0x08) >> 1) 
                | ((mu & 0x10) >> 3) 
                | ((mu & 0x20) >> 5))

    @kernel
    def _update_register(self, ch):
        self.mirny_cpld.write_ext(
            ALMAZNY_REG_BASE + ch, 
            8, 
            self._flip_mu_bits(self.att_mu[ch]) | (self.channel_sw[ch] << 6), 
            ALMAZNY_SPIT_WR
        )
        delay(100 * us)

    @kernel
    def _update_all_registers(self):
        for i in range(4):
            self._update_register(i)<|MERGE_RESOLUTION|>--- conflicted
+++ resolved
@@ -150,19 +150,11 @@
         self.bus.write(((channel | 8) << 25) | (att << 16))
 
     @kernel
-<<<<<<< HEAD
-    def write_ext(self, addr: int32, length: int32, data: int32):
+    def write_ext(self, addr: int32, length: int32, data: int32, ext_div: int32 = SPIT_WR):
         """Perform SPI write to a prefixed address"""
         self.bus.set_config_mu(SPI_CONFIG, 8, SPIT_WR, SPI_CS)
         self.bus.write(addr << 25)
-        self.bus.set_config_mu(SPI_CONFIG | SPI_END, length, SPIT_WR, SPI_CS)
-=======
-    def write_ext(self, addr, length, data, ext_div=SPIT_WR):
-        """Perform SPI write to a prefixed address"""
-        self.bus.set_config_mu(SPI_CONFIG, 8, SPIT_WR, SPI_CS)
-        self.bus.write(addr << 25)
-        self.bus.set_config_mu(SPI_CONFIG | spi.SPI_END, length, ext_div, SPI_CS)
->>>>>>> f58aa3bd
+        self.bus.set_config_mu(SPI_CONFIG | SPI_END, length, ext_div, SPI_CS)
         if length < 32:
             data <<= 32 - length
         self.bus.write(data)
