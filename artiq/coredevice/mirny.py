"""RTIO driver for Mirny (4 channel GHz PLLs)
"""

from artiq.language.core import nac3, Kernel, KernelInvariant, kernel, portable
from artiq.language.units import us

from numpy import int32

from artiq.coredevice.core import Core
from artiq.coredevice.spi2 import *


SPI_CONFIG = (
    0 * SPI_OFFLINE
    | 0 * SPI_END
    | 0 * SPI_INPUT
    | 1 * SPI_CS_POLARITY
    | 0 * SPI_CLK_POLARITY
    | 0 * SPI_CLK_PHASE
    | 0 * SPI_LSB_FIRST
    | 0 * SPI_HALF_DUPLEX
)

# SPI clock write and read dividers
SPIT_WR = 4
SPIT_RD = 16

SPI_CS = 1

WE = 1 << 24

# supported CPLD code version
PROTO_REV_MATCH = 0x0


@nac3
class Mirny:
    """
    Mirny PLL-based RF generator.

    :param spi_device: SPI bus device
    :param refclk: Reference clock (SMA, MMCX or on-board 100 MHz oscillator)
        frequency in Hz
    :param clk_sel: Reference clock selection.
        Valid options are: "XO" - onboard crystal oscillator;
        "SMA" - front-panel SMA connector; "MMCX" - internal MMCX connector.
        Passing an integer writes it as ``clk_sel`` in the CPLD's register 1.
        The effect depends on the hardware revision.
    :param core_device: Core device name (default: "core")
    """
    core: KernelInvariant[Core]
    bus: KernelInvariant[SPIMaster]
    refclk: KernelInvariant[float]
    clk_sel_hw_rev: Kernel[list[int32]]
    hw_rev: Kernel[int32]
    clk_sel: Kernel[int32]

    def __init__(self, dmgr, spi_device, refclk=100e6, clk_sel="XO", core_device="core"):
        self.core = dmgr.get(core_device)
        self.bus = dmgr.get(spi_device)

        # reference clock frequency
        self.refclk = refclk
        if not (10 <= self.refclk / 1e6 <= 600):
            raise ValueError("Invalid refclk")

        # reference clock selection
        try:
            self.clk_sel_hw_rev = {
            # clk source: [reserved, reserved, v1.1, v1.0]
                "xo": [-1, -1, 0, 0],
                "mmcx": [-1, -1, 3, 2],
                "sma": [-1, -1, 2, 3],
            }[clk_sel.lower()]
        except AttributeError:  # not a string, fallback to int
            if clk_sel & 0x3 != clk_sel:
                raise ValueError("Invalid clk_sel") from None
            self.clk_sel_hw_rev = [clk_sel] * 4
        except KeyError:
            raise ValueError("Invalid clk_sel") from None

        self.clk_sel = -1

        # board hardware revision
        self.hw_rev = 0  # v1.0: 3, v1.1: 2

        # TODO: support clk_div on v1.0 boards

    @kernel
    def read_reg(self, addr: int32) -> int32:
        """Read a register"""
        self.bus.set_config_mu(
            SPI_CONFIG | SPI_INPUT | SPI_END, 24, SPIT_RD, SPI_CS
        )
        self.bus.write((addr << 25))
        return self.bus.read() & 0xFFFF

    @kernel
    def write_reg(self, addr: int32, data: int32):
        """Write a register"""
        self.bus.set_config_mu(SPI_CONFIG | SPI_END, 24, SPIT_WR, SPI_CS)
        self.bus.write((addr << 25) | WE | ((data & 0xFFFF) << 8))

    @kernel
    def init(self, blind: bool = False):
        """
        Initialize and detect Mirny.

        Select the clock source based the board's hardware revision.
        Raise ValueError if the board's hardware revision is not supported.

        :param blind: Verify presence and protocol compatibility. Raise ValueError on failure.
        """
        reg0 = self.read_reg(0)
        self.hw_rev = reg0 & 0x3

        if not blind:
            if (reg0 >> 2) & 0x3 != PROTO_REV_MATCH:
                raise ValueError("Mirny PROTO_REV mismatch")
            self.core.delay(100. * us)  # slack

        # select clock source
        self.clk_sel = self.clk_sel_hw_rev[self.hw_rev]

        if self.clk_sel < 0:
            raise ValueError("Hardware revision not supported")

        self.write_reg(1, (self.clk_sel << 4))
        self.core.delay(1000. * us)

    @portable
    def att_to_mu(self, att: float) -> int32:
        """Convert an attenuation setting in dB to machine units.

        :param att: Attenuation setting in dB.
        :return: Digital attenuation setting.
        """
        code = int32(255) - int32(round(att * 8.))
        if code < 0 or code > 255:
            raise ValueError("Invalid Mirny attenuation!")
        return code

    @kernel
    def set_att_mu(self, channel: int32, att: int32):
        """Set digital step attenuator in machine units.

        :param att: Attenuation setting, 8 bit digital.
        """
        self.bus.set_config_mu(SPI_CONFIG | SPI_END, 16, SPIT_WR, SPI_CS)
        self.bus.write(((channel | 8) << 25) | (att << 16))

    @kernel
    def set_att(self, channel: int32, att: float):
        """Set digital step attenuator in SI units.

        This method will write the attenuator settings of the selected channel.

        .. seealso:: :meth:`set_att_mu`

        :param channel: Attenuator channel (0-3).
        :param att: Attenuation setting in dB. Higher value is more
            attenuation. Minimum attenuation is 0*dB, maximum attenuation is
            31.5*dB.
        """
        self.set_att_mu(channel, self.att_to_mu(att))

    @kernel
    def write_ext(self, addr: int32, length: int32, data: int32, ext_div: int32 = SPIT_WR):
        """Perform SPI write to a prefixed address"""
        self.bus.set_config_mu(SPI_CONFIG, 8, SPIT_WR, SPI_CS)
        self.bus.write(addr << 25)
        self.bus.set_config_mu(SPI_CONFIG | SPI_END, length, ext_div, SPI_CS)
        if length < 32:
            data <<= 32 - length
<<<<<<< HEAD
        self.bus.write(data)


@nac3
class Almazny:
    """
    Almazny (High frequency mezzanine board for Mirny)

    :param host_mirny - Mirny device Almazny is connected to
    """
    
    core: KernelInvariant[Core]
    mirny_cpld: KernelInvariant[Mirny]
    att_mu: Kernel[list[int32]]
    channel_sw: Kernel[list[int32]]
    output_enable: Kernel[bool]

    def __init__(self, dmgr, host_mirny):
        self.mirny_cpld = dmgr.get(host_mirny)
        self.core = self.mirny_cpld.core
        self.att_mu = [0x3f] * 4
        self.channel_sw = [0] * 4
        self.output_enable = False

    @kernel
    def init(self):
        self.output_toggle(self.output_enable)

    @kernel
    def att_to_mu(self, att: float) -> int32:
        """
        Convert an attenuator setting in dB to machine units.

        :param att: attenuator setting in dB [0-31.5]
        :return: attenuator setting in machine units
        """
        mu = round(att * 2.0)
        if mu > 63 or mu < 0:
            raise ValueError("Invalid Almazny attenuator settings!")
        return mu

    @kernel
    def mu_to_att(self, att_mu: int32) -> float:
        """
        Convert a digital attenuator setting to dB.

        :param att_mu: attenuator setting in machine units
        :return: attenuator setting in dB
        """
        return float(att_mu) / 2.

    @kernel
    def set_att(self, channel: int32, att: float, rf_switch: bool = True):
        """
        Sets attenuators on chosen shift register (channel).
        :param channel - index of the register [0-3]
        :param att_mu - attenuation setting in dBm [0-31.5]
        :param rf_switch - rf switch (bool)
        """
        self.set_att_mu(channel, self.att_to_mu(att), rf_switch)

    @kernel
    def set_att_mu(self, channel: int32, att_mu: int32, rf_switch: bool = True):
        """
        Sets attenuators on chosen shift register (channel).
        :param channel - index of the register [0-3]
        :param att_mu - attenuation setting in machine units [0-63]
        :param rf_switch - rf switch (bool)
        """
        self.channel_sw[channel] = 1 if rf_switch else 0
        self.att_mu[channel] = att_mu
        self._update_register(channel)

    @kernel
    def output_toggle(self, oe: bool):
        """
        Toggles output on all shift registers on or off.
        :param oe - toggle output enable (bool)
        """
        self.output_enable = oe
        cfg_reg = self.mirny_cpld.read_reg(1)
        en = 1 if self.output_enable else 0
        self.core.delay(100. * us)
        new_reg = (en << ALMAZNY_OE_SHIFT) | (cfg_reg & 0x3FF)
        self.mirny_cpld.write_reg(1, new_reg)
        self.core.delay(100. * us)

    @kernel
    def _flip_mu_bits(self, mu: int32) -> int32:
        # in this form MSB is actually 0.5dB attenuator
        # unnatural for users, so we flip the six bits
        return (((mu & 0x01) << 5)
                | ((mu & 0x02) << 3) 
                | ((mu & 0x04) << 1) 
                | ((mu & 0x08) >> 1) 
                | ((mu & 0x10) >> 3) 
                | ((mu & 0x20) >> 5))

    @kernel
    def _update_register(self, ch: int32):
        self.mirny_cpld.write_ext(
            ALMAZNY_REG_BASE + ch, 
            8, 
            self._flip_mu_bits(self.att_mu[ch]) | (self.channel_sw[ch] << 6), 
            ALMAZNY_SPIT_WR
        )
        self.core.delay(100. * us)

    @kernel
    def _update_all_registers(self):
        for i in range(4):
            self._update_register(i)
=======
        self.bus.write(data)
>>>>>>> 45cd438f
<|MERGE_RESOLUTION|>--- conflicted
+++ resolved
@@ -172,119 +172,4 @@
         self.bus.set_config_mu(SPI_CONFIG | SPI_END, length, ext_div, SPI_CS)
         if length < 32:
             data <<= 32 - length
-<<<<<<< HEAD
-        self.bus.write(data)
-
-
-@nac3
-class Almazny:
-    """
-    Almazny (High frequency mezzanine board for Mirny)
-
-    :param host_mirny - Mirny device Almazny is connected to
-    """
-    
-    core: KernelInvariant[Core]
-    mirny_cpld: KernelInvariant[Mirny]
-    att_mu: Kernel[list[int32]]
-    channel_sw: Kernel[list[int32]]
-    output_enable: Kernel[bool]
-
-    def __init__(self, dmgr, host_mirny):
-        self.mirny_cpld = dmgr.get(host_mirny)
-        self.core = self.mirny_cpld.core
-        self.att_mu = [0x3f] * 4
-        self.channel_sw = [0] * 4
-        self.output_enable = False
-
-    @kernel
-    def init(self):
-        self.output_toggle(self.output_enable)
-
-    @kernel
-    def att_to_mu(self, att: float) -> int32:
-        """
-        Convert an attenuator setting in dB to machine units.
-
-        :param att: attenuator setting in dB [0-31.5]
-        :return: attenuator setting in machine units
-        """
-        mu = round(att * 2.0)
-        if mu > 63 or mu < 0:
-            raise ValueError("Invalid Almazny attenuator settings!")
-        return mu
-
-    @kernel
-    def mu_to_att(self, att_mu: int32) -> float:
-        """
-        Convert a digital attenuator setting to dB.
-
-        :param att_mu: attenuator setting in machine units
-        :return: attenuator setting in dB
-        """
-        return float(att_mu) / 2.
-
-    @kernel
-    def set_att(self, channel: int32, att: float, rf_switch: bool = True):
-        """
-        Sets attenuators on chosen shift register (channel).
-        :param channel - index of the register [0-3]
-        :param att_mu - attenuation setting in dBm [0-31.5]
-        :param rf_switch - rf switch (bool)
-        """
-        self.set_att_mu(channel, self.att_to_mu(att), rf_switch)
-
-    @kernel
-    def set_att_mu(self, channel: int32, att_mu: int32, rf_switch: bool = True):
-        """
-        Sets attenuators on chosen shift register (channel).
-        :param channel - index of the register [0-3]
-        :param att_mu - attenuation setting in machine units [0-63]
-        :param rf_switch - rf switch (bool)
-        """
-        self.channel_sw[channel] = 1 if rf_switch else 0
-        self.att_mu[channel] = att_mu
-        self._update_register(channel)
-
-    @kernel
-    def output_toggle(self, oe: bool):
-        """
-        Toggles output on all shift registers on or off.
-        :param oe - toggle output enable (bool)
-        """
-        self.output_enable = oe
-        cfg_reg = self.mirny_cpld.read_reg(1)
-        en = 1 if self.output_enable else 0
-        self.core.delay(100. * us)
-        new_reg = (en << ALMAZNY_OE_SHIFT) | (cfg_reg & 0x3FF)
-        self.mirny_cpld.write_reg(1, new_reg)
-        self.core.delay(100. * us)
-
-    @kernel
-    def _flip_mu_bits(self, mu: int32) -> int32:
-        # in this form MSB is actually 0.5dB attenuator
-        # unnatural for users, so we flip the six bits
-        return (((mu & 0x01) << 5)
-                | ((mu & 0x02) << 3) 
-                | ((mu & 0x04) << 1) 
-                | ((mu & 0x08) >> 1) 
-                | ((mu & 0x10) >> 3) 
-                | ((mu & 0x20) >> 5))
-
-    @kernel
-    def _update_register(self, ch: int32):
-        self.mirny_cpld.write_ext(
-            ALMAZNY_REG_BASE + ch, 
-            8, 
-            self._flip_mu_bits(self.att_mu[ch]) | (self.channel_sw[ch] << 6), 
-            ALMAZNY_SPIT_WR
-        )
-        self.core.delay(100. * us)
-
-    @kernel
-    def _update_all_registers(self):
-        for i in range(4):
-            self._update_register(i)
-=======
-        self.bus.write(data)
->>>>>>> 45cd438f
+        self.bus.write(data)