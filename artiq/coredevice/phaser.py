--- conflicted
+++ resolved
@@ -492,37 +492,22 @@
         return response >> self.miso_delay
 
     @kernel
-<<<<<<< HEAD
     def write16(self, addr: int32, data: int32):
-        """Write 16 bit to a sequence of FPGA registers."""
-=======
-    def write16(self, addr, data: TInt32):
         """Write 16 bits to a sequence of FPGA registers."""
->>>>>>> 6698a6f8
         self.write8(addr, data >> 8)
         self.write8(addr + 1, data)
 
     @kernel
-<<<<<<< HEAD
     def write32(self, addr: int32, data: int32):
-        """Write 32 bit to a sequence of FPGA registers."""
-=======
-    def write32(self, addr, data: TInt32):
         """Write 32 bits to a sequence of FPGA registers."""
->>>>>>> 6698a6f8
         for offset in range(4):
             byte = data >> 24
             self.write8(addr + offset, byte)
             data <<= 8
 
     @kernel
-<<<<<<< HEAD
     def read32(self, addr: int32) -> int32:
-        """Read 32 bit from a sequence of FPGA registers."""
-=======
-    def read32(self, addr) -> TInt32:
         """Read 32 bits from a sequence of FPGA registers."""
->>>>>>> 6698a6f8
         data = 0
         for offset in range(4):
             data <<= 8
@@ -539,13 +524,8 @@
         self.write8(PHASER_ADDR_LED, leds)
 
     @kernel
-<<<<<<< HEAD
     def set_fan_mu(self, pwm: int32):
-        """Set the fan duty cycle.
-=======
-    def set_fan_mu(self, pwm):
         """Set the fan duty cycle in machine units.
->>>>>>> 6698a6f8
 
         :param pwm: Duty cycle in machine units (8-bit)
         """
@@ -622,13 +602,8 @@
         self.core.delay(100. * us)
 
     @kernel
-<<<<<<< HEAD
     def get_next_frame_mu(self) -> int64:
-        """Return the timestamp of the frame strictly after `now_mu()`.
-=======
-    def get_next_frame_mu(self):
         """Return the timestamp of the frame strictly after :meth:`~artiq.language.core.now_mu()`.
->>>>>>> 6698a6f8
 
         Register updates (DUC, DAC, TRF, etc.) scheduled at this timestamp and multiples
         of ``self.t_frame`` later will have deterministic latency to output.
@@ -693,13 +668,8 @@
         return self.read8(PHASER_ADDR_SPI_DATR)
 
     @kernel
-<<<<<<< HEAD
     def dac_write(self, addr: int32, data: int32):
-        """Write 16 bit to a DAC register.
-=======
-    def dac_write(self, addr, data):
         """Write 16 bits to a DAC register.
->>>>>>> 6698a6f8
 
         :param addr: Register address
         :param data: Register data to write
@@ -766,13 +736,8 @@
         self.dac_write(0x1f, config1f | (1 << 1))
 
     @kernel
-<<<<<<< HEAD
     def set_dac_cmix(self, fs_8_step: int32):
-        """Set the DAC coarse mixer frequency for both channels
-=======
-    def set_dac_cmix(self, fs_8_step):
         """Set the DAC coarse mixer frequency for both channels.
->>>>>>> 6698a6f8
 
         Use of the coarse mixer requires the DAC mixer to be enabled. The mixer
         can be configured via the ``dac`` configuration dictionary (see
@@ -848,13 +813,8 @@
         return errors
 
     @kernel
-<<<<<<< HEAD
     def dac_tune_fifo_offset(self) -> int32:
-        """Scan through `fifo_offset` and configure midpoint setting.
-=======
-    def dac_tune_fifo_offset(self):
         """Scan through ``fifo_offset`` and configure midpoint setting.
->>>>>>> 6698a6f8
 
         :return: Optimal ``fifo_offset`` setting with maximum margin to write
             pointer.
@@ -1565,13 +1525,8 @@
         return ftw
 
     @kernel
-<<<<<<< HEAD
     def set_window_mu(self, start: int32, iq: list[int32], rate: int32 = 1, shift: int32 = 0, order: int32 = 3, head: bool = True, tail: bool = True) -> int32:
-        """Store a window segment (machine units)
-=======
-    def set_window_mu(self, start, iq, rate=1, shift=0, order=3, head=1, tail=1):
         """Store a window segment (machine units).
->>>>>>> 6698a6f8
 
         :param start: Window start address (0 to 0x3ff)
         :param iq: List of IQ window samples. Each window sample is an integer
@@ -1617,13 +1572,8 @@
         return (start + 1 + len(iq)) & 0x3ff
 
     @kernel
-<<<<<<< HEAD
     def set_window(self, start: int32, iq: list[tuple[float, float]], period: float = 4e-9, order: int32 = 3, head: bool = True, tail: bool = True) -> float:
-        """Store a window segment
-=======
-    def set_window(self, start, iq, period=4*ns, order=3, head=1, tail=1):
         """Store a window segment.
->>>>>>> 6698a6f8
 
         :param start: Window start address (0 to 0x3ff)
         :param iq: List of IQ window samples. Each window sample is a pair of
@@ -1659,13 +1609,8 @@
         return float((len(iq) + order)*rate)*4.*ns
 
     @kernel
-<<<<<<< HEAD
     def encode(self, window: int32, profiles: list[int32], data: list[int32]) -> int32:
-        """Encode window and profile selection
-=======
-    def encode(self, window, profiles, data):
         """Encode window and profile selection.
->>>>>>> 6698a6f8
 
         :param window: Window start address (0 to 0x3ff)
         :param profiles: List of profile indices for the oscillators. Maximum
