--- conflicted
+++ resolved
@@ -236,6 +236,7 @@
     clk_sel: Kernel[bool]
     tune_fifo_offset: Kernel[bool]
     sync_dly: Kernel[int32]
+    gw_rev: Kernel[int32]
     dac_mmap: KernelInvariant[list[int32]]
     channel: Kernel[list[PhaserChannel]]
 
@@ -281,11 +282,7 @@
 
         self.gw_rev = self.read8(PHASER_ADDR_GW_REV)
         if debug:
-<<<<<<< HEAD
-            print_rpc(("gw_rev:", gw_rev))
-=======
-            print("gw_rev:", self.gw_rev)
->>>>>>> d45f9b69
+            print_rpc(("gw_rev:", self.gw_rev))
             self.core.break_realtime()
         self.core.delay(.1*ms)  # slack
 
@@ -332,11 +329,7 @@
 
         for data in self.dac_mmap:
             self.dac_write(data >> 16, data)
-<<<<<<< HEAD
-            self.core.delay(40.*us)
-=======
-            delay(120*us)
->>>>>>> d45f9b69
+            self.core.delay(120.*us)
         self.dac_sync()
         self.core.delay(40.*us)
 
@@ -406,44 +399,11 @@
             channel.set_att_mu(0x5a)
             if channel.get_att_mu() != 0x5a:
                 raise ValueError("attenuator test failed")
-<<<<<<< HEAD
             self.core.delay(.1*ms)
-            channel.set_att_mu(0x00)  # minimum attenuation
-=======
-            delay(.1*ms)
             channel.set_att_mu(0x00)  # maximum attenuation
->>>>>>> d45f9b69
 
             channel.set_servo(profile=0, enable=False, hold=True)
 
-<<<<<<< HEAD
-            # test oscillators and DUC
-            for i in range(len(channel.oscillator)):
-                oscillator = channel.oscillator[i]
-                asf = 0
-                if i == 0:
-                    asf = 0x7fff
-                # 6pi/4 phase
-                oscillator.set_amplitude_phase_mu(asf=asf, pow=0xc000, clr=True)
-                self.core.delay(1.*us)
-            # 3pi/4
-            channel.set_duc_phase_mu(0x6000)
-            channel.set_duc_cfg(select=0, clr=True)
-            self.duc_stb()
-            self.core.delay(.1*ms)  # settle link, pipeline and impulse response
-            data = channel.get_dac_data()
-            self.core.delay(1.*us)
-            channel.oscillator[0].set_amplitude_phase_mu(asf=0, pow=0xc000,
-                                                         clr=True)
-            self.core.delay(.1*ms)
-            sqrt2 = 0x5a81  # 0x7fff/sqrt(2)
-            data_i = data & 0xffff
-            data_q = (data >> 16) & 0xffff
-            # allow ripple
-            if (data_i < sqrt2 - 30 or data_i > sqrt2 or
-                    abs(data_i - data_q) > 2):
-                raise ValueError("DUC+oscillator phase/amplitude test failed")
-=======
             if self.gw_rev == PHASER_GW_BASE:
                 # test oscillators and DUC
                 for i in range(len(channel.oscillator)):
@@ -452,18 +412,18 @@
                     if i == 0:
                         asf = 0x7fff
                     # 6pi/4 phase
-                    oscillator.set_amplitude_phase_mu(asf=asf, pow=0xc000, clr=1)
-                    delay(1*us)
+                    oscillator.set_amplitude_phase_mu(asf=asf, pow=0xc000, clr=True)
+                    self.core.delay(1.*us)
                 # 3pi/4
                 channel.set_duc_phase_mu(0x6000)
-                channel.set_duc_cfg(select=0, clr=1)
+                channel.set_duc_cfg(select=0, clr=True)
                 self.duc_stb()
-                delay(.1*ms)  # settle link, pipeline and impulse response
+                self.core.delay(.1*ms)  # settle link, pipeline and impulse response
                 data = channel.get_dac_data()
-                delay(1*us)
+                self.core.delay(1.*us)
                 channel.oscillator[0].set_amplitude_phase_mu(asf=0, pow=0xc000,
-                                                            clr=1)
-                delay(.1*ms)
+                                                             clr=True)
+                self.core.delay(.1*ms)
                 sqrt2 = 0x5a81  # 0x7fff/sqrt(2)
                 data_i = data & 0xffff
                 data_q = (data >> 16) & 0xffff
@@ -474,7 +434,6 @@
 
             if self.gw_rev == PHASER_GW_MIQRO:
                 channel.miqro.reset()
->>>>>>> d45f9b69
 
             if is_baseband:
                 continue
@@ -761,11 +720,7 @@
         .. note:: Synchronising the NCO clears the phase-accumulator
         """
         config1f = self.dac_read(0x1f)
-<<<<<<< HEAD
-        self.core.delay(.1*ms)
-=======
-        delay(.4*ms)
->>>>>>> d45f9b69
+        self.core.delay(.4*ms)
         self.dac_write(0x1f, config1f & ~int32(1 << 1))
         self.dac_write(0x1f, config1f | (1 << 1))
 
@@ -934,6 +889,7 @@
     index: KernelInvariant[int32]
     trf_mmap: KernelInvariant[list[int32]]
     oscillator: Kernel[list[PhaserOscillator]]
+    miqro: KernelInvariant[Miqro]
 
     def __init__(self, phaser, index, trf):
         self.core = phaser.core
@@ -1390,14 +1346,11 @@
         asf = round(amplitude*float(0x7fff))
         if asf < 0 or asf > 0x7fff:
             raise ValueError("amplitude out of bounds")
-<<<<<<< HEAD
         pow = round(phase*float(1 << 16))
         self.set_amplitude_phase_mu(asf, pow, clr)
-=======
-        pow = int32(round(phase*(1 << 16)))
-        self.set_amplitude_phase_mu(asf, pow, clr)
-
-
+
+
+@nac3
 class Miqro:
     """
     Miqro pulse generator.
@@ -1492,7 +1445,12 @@
       (may be increased, TBC).
     """
 
+    core: KernelInvariant[Core]
+    channel: KernelInvariant[PhaserChannel]
+    base_addr: KernelInvariant[int32]
+
     def __init__(self, channel):
+        self.core = channel.core
         self.channel = channel
         self.base_addr = (self.channel.phaser.channel_base + 1 +
                 self.channel.index) << 8
@@ -1507,12 +1465,12 @@
         """
         for osc in range(16):
             self.set_profile_mu(osc, profile=0, ftw=0, asf=0)
-            delay(20*us)
+            self.core.delay(20.*us)
         self.set_window_mu(start=0, iq=[0], order=0)
         self.pulse(window=0, profiles=[0])
 
     @kernel
-    def set_profile_mu(self, oscillator, profile, ftw, asf, pow_=0):
+    def set_profile_mu(self, oscillator: int32, profile: int32, ftw: int32, asf: int32, pow_: int32 = 0):
         """Store an oscillator profile (machine units).
 
         :param oscillator: Oscillator index (0 to 15)
@@ -1533,7 +1491,7 @@
             (asf & 0xffff) | (pow_ << 16))
 
     @kernel
-    def set_profile(self, oscillator, profile, frequency, amplitude, phase=0.):
+    def set_profile(self, oscillator: int32, profile: int32, frequency: float, amplitude: float, phase: float = 0.) -> int32:
         """Store an oscillator profile.
 
         :param oscillator: Oscillator index (0 to 15)
@@ -1545,16 +1503,16 @@
             phase in this context.
         :return: The quantized 32 bit frequency tuning word
         """
-        ftw = int32(round(frequency*((1 << 30)/(62.5*MHz))))
-        asf = int32(round(amplitude*0xffff))
+        ftw = round(frequency*(float(1 << 30)/(62.5*MHz)))
+        asf = round(amplitude*float(0xffff))
         if asf < 0 or asf > 0xffff:
             raise ValueError("amplitude out of bounds")
-        pow_ = int32(round(phase*(1 << 16)))
+        pow_ = round(phase*float(1 << 16))
         self.set_profile_mu(oscillator, profile, ftw, asf, pow_)
         return ftw
 
     @kernel
-    def set_window_mu(self, start, iq, rate=1, shift=0, order=3, head=1, tail=1):
+    def set_window_mu(self, start: int32, iq: list[int32], rate: int32 = 1, shift: int32 = 0, order: int32 = 3, head: bool = True, tail: bool = True) -> int32:
         """Store a window segment (machine units)
 
         :param start: Window start address (0 to 0x3ff)
@@ -1592,16 +1550,16 @@
             ((rate - 1) << 10) |
             (shift << 22) |
             (order << 28) |
-            ((head & 1) << 30) |
-            ((tail & 1) << 31)
+            (int32(head) << 30) |
+            (int32(tail) << 31)
         )
         for iqi in iq:
             self.channel.phaser.write32(PHASER_ADDR_MIQRO_MEM_DATA, iqi)
-            delay(20*us)  # slack for long windows
+            self.core.delay(20.*us)  # slack for long windows
         return (start + 1 + len(iq)) & 0x3ff
 
     @kernel
-    def set_window(self, start, iq, period=4*ns, order=3, head=1, tail=1):
+    def set_window(self, start: int32, iq: list[tuple[float, float]], period: float = 4e-9, order: int32 = 3, head: bool = True, tail: bool = True) -> float:
         """Store a window segment
 
         :param start: Window start address (0 to 0x3ff)
@@ -1620,25 +1578,25 @@
             to zero with the chosen interpolation.
         :return: Actual sample period in SI units
         """
-        rate = int32(round(period/(4*ns)))
+        rate = round(period/(4.*ns))
         gain = 1.
         for _ in range(order):
-            gain *= rate
+            gain *= float(rate)
         shift = 0
         while gain >= 2.:
             shift += 1
             gain *= .5
-        scale = ((1 << 15) - 1)/gain
+        scale = float((1 << 15) - 1)/gain
         iq_mu = [
             (int32(round(iqi[0]*scale)) & 0xffff) |
             (int32(round(iqi[1]*scale)) << 16)
             for iqi in iq
         ]
         self.set_window_mu(start, iq_mu, rate, shift, order, head, tail)
-        return (len(iq) + order)*rate*4*ns
-
-    @kernel
-    def encode(self, window, profiles, data):
+        return float((len(iq) + order)*rate)*4.*ns
+
+    @kernel
+    def encode(self, window: int32, profiles: list[int32], data: list[int32]) -> int32:
         """Encode window and profile selection
 
         :param window: Window start address (0 to 0x3ff)
@@ -1668,7 +1626,7 @@
         return word + 1
 
     @kernel
-    def pulse_mu(self, data):
+    def pulse_mu(self, data: list[int32]):
         """Emit a pulse (encoded)
 
         The pulse fiducial timing resolution is 4 ns.
@@ -1677,15 +1635,15 @@
             returned by :meth:`encode`.
         """
         word = len(data)
-        delay_mu(-8*word)  # back shift to align
+        delay_mu(int64(-8*word))  # back shift to align
         while word > 0:
             word -= 1
-            delay_mu(8)
+            delay_mu(int64(8))
             # final write sets pulse stb
             rtio_output(self.base_addr + word, data[word])
 
     @kernel
-    def pulse(self, window, profiles):
+    def pulse(self, window: int32, profiles: list[int32]):
         """Emit a pulse
 
         This encodes the window and profiles (see :meth:`encode`) and emits them
@@ -1697,5 +1655,4 @@
         """
         data = [0, 0, 0]
         words = self.encode(window, profiles, data)
-        self.pulse_mu(data[:words])
->>>>>>> d45f9b69
+        self.pulse_mu(data[:words])