#![feature(never_type, panic_info_message, llvm_asm)]
#![no_std]

#[macro_use]
extern crate log;
#[macro_use]
extern crate board_misoc;
extern crate board_artiq;
extern crate riscv;

use core::convert::TryFrom;
use board_misoc::{csr, ident, clock, uart_logger, i2c, pmp};
#[cfg(has_si5324)]
use board_artiq::si5324;
use board_artiq::{spi, drtioaux};
use board_artiq::drtio_routing;
use riscv::register::{mcause, mepc, mtval};

mod repeater;

fn drtiosat_reset(reset: bool) {
    unsafe {
        csr::drtiosat::reset_write(if reset { 1 } else { 0 });
    }
}

fn drtiosat_reset_phy(reset: bool) {
    unsafe {
        csr::drtiosat::reset_phy_write(if reset { 1 } else { 0 });
    }
}

fn drtiosat_link_rx_up() -> bool {
    unsafe {
        csr::drtiosat::rx_up_read() == 1
    }
}

fn drtiosat_tsc_loaded() -> bool {
    unsafe {
        let tsc_loaded = csr::drtiosat::tsc_loaded_read() == 1;
        if tsc_loaded {
            csr::drtiosat::tsc_loaded_write(1);
        }
        tsc_loaded
    }
}


#[cfg(has_drtio_routing)]
macro_rules! forward {
    ($routing_table:expr, $destination:expr, $rank:expr, $repeaters:expr, $packet:expr) => {{
        let hop = $routing_table.0[$destination as usize][$rank as usize];
        if hop != 0 {
            let repno = (hop - 1) as usize;
            if repno < $repeaters.len() {
                return $repeaters[repno].aux_forward($packet);
            } else {
                return Err(drtioaux::Error::RoutingError);
            }
        }
    }}
}

#[cfg(not(has_drtio_routing))]
macro_rules! forward {
    ($routing_table:expr, $destination:expr, $rank:expr, $repeaters:expr, $packet:expr) => {}
}

fn process_aux_packet(_repeaters: &mut [repeater::Repeater],
        _routing_table: &mut drtio_routing::RoutingTable, _rank: &mut u8,
        packet: drtioaux::Packet) -> Result<(), drtioaux::Error<!>> {
    // In the code below, *_chan_sel_write takes an u8 if there are fewer than 256 channels,
    // and u16 otherwise; hence the `as _` conversion.
    match packet {
        drtioaux::Packet::EchoRequest =>
            drtioaux::send(0, &drtioaux::Packet::EchoReply),
        drtioaux::Packet::ResetRequest => {
            info!("resetting RTIO");
            drtiosat_reset(true);
            clock::spin_us(100);
            drtiosat_reset(false);
            for rep in _repeaters.iter() {
                if let Err(e) = rep.rtio_reset() {
                    error!("failed to issue RTIO reset ({})", e);
                }
            }
            drtioaux::send(0, &drtioaux::Packet::ResetAck)
        },

        drtioaux::Packet::DestinationStatusRequest { destination: _destination } => {
            #[cfg(has_drtio_routing)]
            let hop = _routing_table.0[_destination as usize][*_rank as usize];
            #[cfg(not(has_drtio_routing))]
            let hop = 0;

            if hop == 0 {
                let errors;
                unsafe {
                    errors = csr::drtiosat::rtio_error_read();
                }
                if errors & 1 != 0 {
                    let channel;
                    unsafe {
                        channel = csr::drtiosat::sequence_error_channel_read();
                        csr::drtiosat::rtio_error_write(1);
                    }
                    drtioaux::send(0,
                        &drtioaux::Packet::DestinationSequenceErrorReply { channel })?;
                } else if errors & 2 != 0 {
                    let channel;
                    unsafe {
                        channel = csr::drtiosat::collision_channel_read();
                        csr::drtiosat::rtio_error_write(2);
                    }
                    drtioaux::send(0,
                        &drtioaux::Packet::DestinationCollisionReply { channel })?;
                } else if errors & 4 != 0 {
                    let channel;
                    unsafe {
                        channel = csr::drtiosat::busy_channel_read();
                        csr::drtiosat::rtio_error_write(4);
                    }
                    drtioaux::send(0,
                        &drtioaux::Packet::DestinationBusyReply { channel })?;
                }
                else {
                    drtioaux::send(0, &drtioaux::Packet::DestinationOkReply)?;
                }
            }

            #[cfg(has_drtio_routing)]
            {
                if hop != 0 {
                    let hop = hop as usize;
                    if hop <= csr::DRTIOREP.len() {
                        let repno = hop - 1;
                        match _repeaters[repno].aux_forward(&drtioaux::Packet::DestinationStatusRequest {
                            destination: _destination
                        }) {
                            Ok(()) => (),
                            Err(drtioaux::Error::LinkDown) => drtioaux::send(0, &drtioaux::Packet::DestinationDownReply)?,
                            Err(e) => {
                                drtioaux::send(0, &drtioaux::Packet::DestinationDownReply)?;
                                error!("aux error when handling destination status request: {}", e);
                            },
                        }
                    } else {
                        drtioaux::send(0, &drtioaux::Packet::DestinationDownReply)?;
                    }
                }
            }

            Ok(())
        }

        #[cfg(has_drtio_routing)]
        drtioaux::Packet::RoutingSetPath { destination, hops } => {
            _routing_table.0[destination as usize] = hops;
            for rep in _repeaters.iter() {
                if let Err(e) = rep.set_path(destination, &hops) {
                    error!("failed to set path ({})", e);
                }
            }
            drtioaux::send(0, &drtioaux::Packet::RoutingAck)
        }
        #[cfg(has_drtio_routing)]
        drtioaux::Packet::RoutingSetRank { rank } => {
            *_rank = rank;
            drtio_routing::interconnect_enable_all(_routing_table, rank);

            let rep_rank = rank + 1;
            for rep in _repeaters.iter() {
                if let Err(e) = rep.set_rank(rep_rank) {
                    error!("failed to set rank ({})", e);
                }
            }

            info!("rank: {}", rank);
            info!("routing table: {}", _routing_table);

            drtioaux::send(0, &drtioaux::Packet::RoutingAck)
        }

        #[cfg(not(has_drtio_routing))]
        drtioaux::Packet::RoutingSetPath { destination: _, hops: _ } => {
            drtioaux::send(0, &drtioaux::Packet::RoutingAck)
        }
        #[cfg(not(has_drtio_routing))]
        drtioaux::Packet::RoutingSetRank { rank: _ } => {
            drtioaux::send(0, &drtioaux::Packet::RoutingAck)
        }

        drtioaux::Packet::MonitorRequest { destination: _destination, channel, probe } => {
            forward!(_routing_table, _destination, *_rank, _repeaters, &packet);
            let value;
            #[cfg(has_rtio_moninj)]
            unsafe {
                csr::rtio_moninj::mon_chan_sel_write(channel as _);
                csr::rtio_moninj::mon_probe_sel_write(probe);
                csr::rtio_moninj::mon_value_update_write(1);
                value = csr::rtio_moninj::mon_value_read() as u64;
            }
            #[cfg(not(has_rtio_moninj))]
            {
                value = 0;
            }
            let reply = drtioaux::Packet::MonitorReply { value: value };
            drtioaux::send(0, &reply)
        },
        drtioaux::Packet::InjectionRequest { destination: _destination, channel, overrd, value } => {
            forward!(_routing_table, _destination, *_rank, _repeaters, &packet);
            #[cfg(has_rtio_moninj)]
            unsafe {
                csr::rtio_moninj::inj_chan_sel_write(channel as _);
                csr::rtio_moninj::inj_override_sel_write(overrd);
                csr::rtio_moninj::inj_value_write(value);
            }
            Ok(())
        },
        drtioaux::Packet::InjectionStatusRequest { destination: _destination, channel, overrd } => {
            forward!(_routing_table, _destination, *_rank, _repeaters, &packet);
            let value;
            #[cfg(has_rtio_moninj)]
            unsafe {
                csr::rtio_moninj::inj_chan_sel_write(channel as _);
                csr::rtio_moninj::inj_override_sel_write(overrd);
                value = csr::rtio_moninj::inj_value_read();
            }
            #[cfg(not(has_rtio_moninj))]
            {
                value = 0;
            }
            drtioaux::send(0, &drtioaux::Packet::InjectionStatusReply { value: value })
        },

        drtioaux::Packet::I2cStartRequest { destination: _destination, busno } => {
            forward!(_routing_table, _destination, *_rank, _repeaters, &packet);
            let succeeded = i2c::start(busno).is_ok();
            drtioaux::send(0, &drtioaux::Packet::I2cBasicReply { succeeded: succeeded })
        }
        drtioaux::Packet::I2cRestartRequest { destination: _destination, busno } => {
            forward!(_routing_table, _destination, *_rank, _repeaters, &packet);
            let succeeded = i2c::restart(busno).is_ok();
            drtioaux::send(0, &drtioaux::Packet::I2cBasicReply { succeeded: succeeded })
        }
        drtioaux::Packet::I2cStopRequest { destination: _destination, busno } => {
            forward!(_routing_table, _destination, *_rank, _repeaters, &packet);
            let succeeded = i2c::stop(busno).is_ok();
            drtioaux::send(0, &drtioaux::Packet::I2cBasicReply { succeeded: succeeded })
        }
        drtioaux::Packet::I2cWriteRequest { destination: _destination, busno, data } => {
            forward!(_routing_table, _destination, *_rank, _repeaters, &packet);
            match i2c::write(busno, data) {
                Ok(ack) => drtioaux::send(0,
                    &drtioaux::Packet::I2cWriteReply { succeeded: true, ack: ack }),
                Err(_) => drtioaux::send(0,
                    &drtioaux::Packet::I2cWriteReply { succeeded: false, ack: false })
            }
        }
        drtioaux::Packet::I2cReadRequest { destination: _destination, busno, ack } => {
            forward!(_routing_table, _destination, *_rank, _repeaters, &packet);
            match i2c::read(busno, ack) {
                Ok(data) => drtioaux::send(0,
                    &drtioaux::Packet::I2cReadReply { succeeded: true, data: data }),
                Err(_) => drtioaux::send(0,
                    &drtioaux::Packet::I2cReadReply { succeeded: false, data: 0xff })
            }
        }
        drtioaux::Packet::I2cSwitchSelectRequest { destination: _destination, busno, address, mask } => {
            forward!(_routing_table, _destination, *_rank, _repeaters, &packet);
            let succeeded = i2c::switch_select(busno, address, mask).is_ok();
            drtioaux::send(0, &drtioaux::Packet::I2cBasicReply { succeeded: succeeded })
        }

        drtioaux::Packet::SpiSetConfigRequest { destination: _destination, busno, flags, length, div, cs } => {
            forward!(_routing_table, _destination, *_rank, _repeaters, &packet);
            let succeeded = spi::set_config(busno, flags, length, div, cs).is_ok();
            drtioaux::send(0,
                &drtioaux::Packet::SpiBasicReply { succeeded: succeeded })
        },
        drtioaux::Packet::SpiWriteRequest { destination: _destination, busno, data } => {
            forward!(_routing_table, _destination, *_rank, _repeaters, &packet);
            let succeeded = spi::write(busno, data).is_ok();
            drtioaux::send(0,
                &drtioaux::Packet::SpiBasicReply { succeeded: succeeded })
        }
        drtioaux::Packet::SpiReadRequest { destination: _destination, busno } => {
            forward!(_routing_table, _destination, *_rank, _repeaters, &packet);
            match spi::read(busno) {
                Ok(data) => drtioaux::send(0,
                    &drtioaux::Packet::SpiReadReply { succeeded: true, data: data }),
                Err(_) => drtioaux::send(0,
                    &drtioaux::Packet::SpiReadReply { succeeded: false, data: 0 })
            }
        }

        _ => {
            warn!("received unexpected aux packet");
            Ok(())
        }
    }
}

fn process_aux_packets(repeaters: &mut [repeater::Repeater],
        routing_table: &mut drtio_routing::RoutingTable, rank: &mut u8) {
    let result =
        drtioaux::recv(0).and_then(|packet| {
            if let Some(packet) = packet {
                process_aux_packet(repeaters, routing_table, rank, packet)
            } else {
                Ok(())
            }
        });
    match result {
        Ok(()) => (),
        Err(e) => warn!("aux packet error ({})", e)
    }
}

fn drtiosat_process_errors() {
    let errors;
    unsafe {
        errors = csr::drtiosat::protocol_error_read();
    }
    if errors & 1 != 0 {
        error!("received packet of an unknown type");
    }
    if errors & 2 != 0 {
        error!("received truncated packet");
    }
    if errors & 4 != 0 {
        let destination;
        unsafe {
            destination = csr::drtiosat::buffer_space_timeout_dest_read();
        }
        error!("timeout attempting to get buffer space from CRI, destination=0x{:02x}", destination)
    }
    if errors & 8 != 0 {
        let channel;
        let timestamp_event;
        let timestamp_counter;
        unsafe {
            channel = csr::drtiosat::underflow_channel_read();
            timestamp_event = csr::drtiosat::underflow_timestamp_event_read() as i64;
            timestamp_counter = csr::drtiosat::underflow_timestamp_counter_read() as i64;
        }
        error!("write underflow, channel={}, timestamp={}, counter={}, slack={}",
               channel, timestamp_event, timestamp_counter, timestamp_event-timestamp_counter);
    }
    if errors & 16 != 0 {
        error!("write overflow");
    }
    unsafe {
        csr::drtiosat::protocol_error_write(errors);
    }
}


#[cfg(has_rtio_crg)]
fn init_rtio_crg() {
    unsafe {
        csr::rtio_crg::pll_reset_write(0);
    }
    clock::spin_us(150);
    let locked = unsafe { csr::rtio_crg::pll_locked_read() != 0 };
    if !locked {
        error!("RTIO clock failed");
    }
}

#[cfg(not(has_rtio_crg))]
fn init_rtio_crg() { }

fn hardware_tick(ts: &mut u64) {
    let now = clock::get_ms();
    if now > *ts {
        #[cfg(has_grabber)]
        board_artiq::grabber::tick();
        *ts = now + 200;
    }
}

#[cfg(all(has_si5324, rtio_frequency = "125.0"))]
const SI5324_SETTINGS: si5324::FrequencySettings
    = si5324::FrequencySettings {
    n1_hs  : 5,
    nc1_ls : 8,
    n2_hs  : 7,
    n2_ls  : 360,
    n31    : 63,
    n32    : 63,
    bwsel  : 4,
    crystal_as_ckin2: true
};

#[cfg(all(has_si5324, rtio_frequency = "100.0"))]
const SI5324_SETTINGS: si5324::FrequencySettings
    = si5324::FrequencySettings {
    n1_hs  : 5,
    nc1_ls : 10,
    n2_hs  : 10,
    n2_ls  : 250,
    n31    : 50,
    n32    : 50,
    bwsel  : 4,
    crystal_as_ckin2: true
};

fn sysclk_setup() {
    let switched = unsafe {
        csr::crg::switch_done_read()
    };
    if switched == 1 {
        info!("Clocking has already been set up.");
        return;
    }
    else {
        #[cfg(has_si5324)]
        si5324::setup(&SI5324_SETTINGS, si5324::Input::Ckin1).expect("cannot initialize Si5324");
        info!("Switching sys clock, rebooting...");
        // delay for clean UART log, wait until UART FIFO is empty
        clock::spin_us(1300);
        unsafe {
            csr::drtio_transceiver::stable_clkin_write(1);
        }
        loop {}
    }
}


#[no_mangle]
pub extern fn main() -> i32 {
    extern {
        static mut _sstack_guard: u8;
    }

    unsafe {
        pmp::init_stack_guard(&_sstack_guard as *const u8 as usize);
    }

    clock::init();
    uart_logger::ConsoleLogger::register();

    info!("ARTIQ satellite manager starting...");
    info!("software ident {}", csr::CONFIG_IDENTIFIER_STR);
    info!("gateware ident {}", ident::read(&mut [0; 64]));

    #[cfg(has_i2c)]
    i2c::init().expect("I2C initialization failed");
    #[cfg(all(soc_platform = "kasli", hw_rev = "v2.0"))]
    let (mut io_expander0, mut io_expander1);
    #[cfg(all(soc_platform = "kasli", hw_rev = "v2.0"))]
    {
        io_expander0 = board_misoc::io_expander::IoExpander::new(0).unwrap();
        io_expander1 = board_misoc::io_expander::IoExpander::new(1).unwrap();
        io_expander0.init().expect("I2C I/O expander #0 initialization failed");
        io_expander1.init().expect("I2C I/O expander #1 initialization failed");

        // Actively drive TX_DISABLE to false on SFP0..3
        io_expander0.set_oe(0, 1 << 1).unwrap();
        io_expander0.set_oe(1, 1 << 1).unwrap();
        io_expander1.set_oe(0, 1 << 1).unwrap();
        io_expander1.set_oe(1, 1 << 1).unwrap();
        io_expander0.set(0, 1, false);
        io_expander0.set(1, 1, false);
        io_expander1.set(0, 1, false);
        io_expander1.set(1, 1, false);
        io_expander0.service().unwrap();
        io_expander1.service().unwrap();
    }

    sysclk_setup();

    unsafe {
        csr::drtio_transceiver::txenable_write(0xffffffffu32 as _);
    }

<<<<<<< HEAD
=======
    init_rtio_crg();

>>>>>>> 248cd696
    #[cfg(has_drtio_routing)]
    let mut repeaters = [repeater::Repeater::default(); csr::DRTIOREP.len()];
    #[cfg(not(has_drtio_routing))]
    let mut repeaters = [repeater::Repeater::default(); 0];
    for i in 0..repeaters.len() {
        repeaters[i] = repeater::Repeater::new(i as u8);
    } 
    let mut routing_table = drtio_routing::RoutingTable::default_empty();
    let mut rank = 1;

    let mut hardware_tick_ts = 0;

    loop {
        while !drtiosat_link_rx_up() {
            drtiosat_process_errors();
            for rep in repeaters.iter_mut() {
                rep.service(&routing_table, rank);
            }
            #[cfg(all(soc_platform = "kasli", hw_rev = "v2.0"))]
            {
                io_expander0.service().expect("I2C I/O expander #0 service failed");
                io_expander1.service().expect("I2C I/O expander #1 service failed");
            }
            hardware_tick(&mut hardware_tick_ts);
        }

        info!("uplink is up, switching to recovered clock");
        #[cfg(has_si5324)]
        {
            si5324::siphaser::select_recovered_clock(true).expect("failed to switch clocks");
            si5324::siphaser::calibrate_skew().expect("failed to calibrate skew");
        }

        drtioaux::reset(0);
        drtiosat_reset(false);
        drtiosat_reset_phy(false);

        while drtiosat_link_rx_up() {
            drtiosat_process_errors();
            process_aux_packets(&mut repeaters, &mut routing_table, &mut rank);
            for rep in repeaters.iter_mut() {
                rep.service(&routing_table, rank);
            }
            #[cfg(all(soc_platform = "kasli", hw_rev = "v2.0"))]
            {
                io_expander0.service().expect("I2C I/O expander #0 service failed");
                io_expander1.service().expect("I2C I/O expander #1 service failed");
            }
            hardware_tick(&mut hardware_tick_ts);
            if drtiosat_tsc_loaded() {
                info!("TSC loaded from uplink");
                for rep in repeaters.iter() {
                    if let Err(e) = rep.sync_tsc() {
                        error!("failed to sync TSC ({})", e);
                    }
                }
                if let Err(e) = drtioaux::send(0, &drtioaux::Packet::TSCAck) {
                    error!("aux packet error: {}", e);
                }
            }
        }

        drtiosat_reset_phy(true);
        drtiosat_reset(true);
        drtiosat_tsc_loaded();
        info!("uplink is down, switching to local oscillator clock");
        #[cfg(has_si5324)]
        si5324::siphaser::select_recovered_clock(false).expect("failed to switch clocks");
    }
}

#[no_mangle]
pub extern fn exception(_regs: *const u32) {
    let pc = mepc::read();
    let cause = mcause::read().cause();
    
    fn hexdump(addr: u32) {
        let addr = (addr - addr % 4) as *const u32;
        let mut ptr  = addr;
        println!("@ {:08p}", ptr);
        for _ in 0..4 {
            print!("+{:04x}: ", ptr as usize - addr as usize);
            print!("{:08x} ",   unsafe { *ptr }); ptr = ptr.wrapping_offset(1);
            print!("{:08x} ",   unsafe { *ptr }); ptr = ptr.wrapping_offset(1);
            print!("{:08x} ",   unsafe { *ptr }); ptr = ptr.wrapping_offset(1);
            print!("{:08x}\n",  unsafe { *ptr }); ptr = ptr.wrapping_offset(1);
        }
    }

    hexdump(u32::try_from(pc).unwrap());
    let mtval = mtval::read();
    panic!("exception {:?} at PC 0x{:x}, trap value 0x{:x}", cause, u32::try_from(pc).unwrap(), mtval)
}

#[no_mangle]
pub extern fn abort() {
    println!("aborted");
    loop {}
}

#[no_mangle] // https://github.com/rust-lang/rust/issues/{38281,51647}
#[panic_handler]
pub fn panic_fmt(info: &core::panic::PanicInfo) -> ! {
    #[cfg(has_error_led)]
    unsafe {
        csr::error_led::out_write(1);
    }

    if let Some(location) = info.location() {
        print!("panic at {}:{}:{}", location.file(), location.line(), location.column());
    } else {
        print!("panic at unknown location");
    }
    if let Some(message) = info.message() {
        println!(": {}", message);
    } else {
        println!("");
    }
    loop {}
}<|MERGE_RESOLUTION|>--- conflicted
+++ resolved
@@ -476,11 +476,8 @@
         csr::drtio_transceiver::txenable_write(0xffffffffu32 as _);
     }
 
-<<<<<<< HEAD
-=======
     init_rtio_crg();
 
->>>>>>> 248cd696
     #[cfg(has_drtio_routing)]
     let mut repeaters = [repeater::Repeater::default(); csr::DRTIOREP.len()];
     #[cfg(not(has_drtio_routing))]
