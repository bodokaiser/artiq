--- conflicted
+++ resolved
@@ -18,19 +18,11 @@
     },
     "nixpkgs": {
       "locked": {
-<<<<<<< HEAD
         "lastModified": 1636698608,
         "narHash": "sha256-sxLLeQmH3UrP3UANqXzMLE0bPDgY5aIt04iBoPffG2E=",
         "owner": "NixOS",
         "repo": "nixpkgs",
         "rev": "92c881b6a72abce5bb2f5db3f903b4871d13aaa9",
-=======
-        "lastModified": 1636552551,
-        "narHash": "sha256-k7Hq/bvUnRlAfFjPGuw3FsSqqspQdRHsCHpgadw6UkQ=",
-        "owner": "NixOS",
-        "repo": "nixpkgs",
-        "rev": "9e86f5f7a19db6da2445f07bafa6694b556f9c6d",
->>>>>>> f0c50c80
         "type": "github"
       },
       "original": {
